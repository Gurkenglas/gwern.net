:root {
    /*  General.
        */
    --GW-body-background-color: #000;
    --GW-body-text-color: #fff;
    --GW-body-link-color: #e5e5e5;

    /*  Selection.
        */
    --GW-text-selection-background-color: #dcdcdc;
    --GW-text-selection-color: #000;

    /*  Link underlining.
        */
    --GW-link-underline-background-color: var(--GW-body-background-color);
    --GW-link-underline-gradient-line-color: #dcdcdc;
    --GW-link-underline-gradient-line-color-hover: #8b8b8b;

    /*  Blockquotes.
        */
    --GW-blockquote-border-color-level-one: #5c5c5c;
    --GW-blockquote-border-color-level-two: #646464;
    --GW-blockquote-border-color-level-three: #747474;
    --GW-blockquote-border-color-level-four: #7f7f7f;
    --GW-blockquote-background-color-level-one: #212121;
    --GW-blockquote-background-color-level-two: #3e3e3e;
    --GW-blockquote-background-color-level-three: #4f4f4f;

    /*  Abstracts.
        */
    --GW-abstract-border-color: #6c6c6c;

    /*  Sidebar.
        */
    --GW-sidebar-bullet-color: #999;
    --GW-sidebar-horizontal-rule-color: #7c7c7c;
    --GW-sidebar-bullet-text-shadow-color: #fff;
    --GW-sidebar-mobile-link-border-color: #fff;

    /*  Table of contents.
        */
    --GW-TOC-border-color: #5c5c5c;
    --GW-TOC-background-color: #1f1f1f;
    --GW-TOC-link-hover-background-color: #363636;
    --GW-TOC-link-hover-color: #fff;
    --GW-TOC-link-hover-indicator-bar-color: #5c5c5c;
    --GW-TOC-number-color: #929292;
    --GW-TOC-number-hover-color: #ddd;

    /*  Collapse blocks.
        */
    --GW-collapse-block-disclosure-button-color: #8b8b8b;
    --GW-collapse-block-disclosure-button-hover-color: #b4b4b4;
    --GW-collapse-block-disclosure-button-targeted-color: #515151;
    --GW-table-collapse-block-disclosure-button-color: #5c5c5c;
    --GW-table-collapse-block-disclosure-button-hover-color: #333;
    --GW-collapse-block-disclosure-button-focus-text-shadow-color: #ff5936;
    --GW-collapse-block-disclosure-button-hover-background-color: rgba(255, 255, 255, 0.1);
    --GW-collapse-block-click-to-expand-text-color: #a6a6a6;
    --GW-collapse-block-click-to-expand-text-shadow-color: #000;
    --GW-collapse-block-click-to-expand-text-hover-color: #cecece;
    --GW-collapse-block-hover-border-color: #a6a6a6;
    --GW-collapse-block-fade-gradient-color-one: rgba(0, 0, 0, 0);
    --GW-collapse-block-fade-gradient-color-two: rgba(0, 0, 0, 1);

    /*  Headings.
        */
    --GW-H1-box-shadow-background-color: #000;
    --GW-H1-box-shadow-line-color: #999;
    --GW-H2-bottom-border-color: #999;
    --GW-heading-self-link-hover-color: #b7c6c6;

    /*  Comments.
        */
    --GW-comment-section-top-border-color: #8b8b8b;

    /*  Links.
        */
    --GW-link-hover-color: #999;

    /*  Lists.
        */
    --GW-bulleted-list-marker-color: #9f9f9f;

    /*  Figures.
        */
    --GW-figure-outline-color: #999;
    --GW-figure-caption-outline-color: #999;

    /*  Epigraphs.
        */
    --GW-epigraph-quotation-mark-color: #9f9f9f;

    /*  Footnotes.
        */
    --GW-footnote-backlink-border-color: #fff;
    --GW-footnote-backlink-border-hover-color: #8b8b8b;
    --GW-footnote-backlink-after-bordered-block-background-color: #000;

    /*  Footnote references.
        */
    --GW-footnote-ref-highlight-box-shadow-color: #7c7c7c;
    --GW-footnote-ref-highlight-box-shadow-interstitial-color: #000;
    --GW-footnote-ref-highlight-background-color: rgba(0, 0, 0, 0.75);

    /*  Footnote popups.
        */
    --GW-footnote-popup-box-shadow-color: #000;
    --GW-footnote-popup-background-color: #000;
    --GW-footnote-popup-border-color: #7c7c7c;
    --GW-footnote-popup-scrollbar-thumb-color: #5c5c5c;
    --GW-footnote-popup-scrollbar-track-color: #000;
    --GW-footnote-popup-scrollbar-thumb-hover-color: #8b8b8b;

    /*  Sidenotes.
        */
    --GW-sidenote-highlight-background-color: #000;
    --GW-sidenote-highlight-box-shadow-color: #7c7c7c;
    --GW-sidenote-border-color: #7c7c7c;
    --GW-sidenote-scrollbar-track-color: #000;
    --GW-sidenote-self-link-border-color: #7c7c7c;

    /*  Tables.
        */
    --GW-table-border-color: #fff;
    --GW-table-full-width-background-color: #000;
    --GW-table-caption-border-color: #fff;
    --GW-table-row-horizontal-border-color: #fff;
    --GW-table-cell-vertical-border-color: #000;
    --GW-table-scrollbar-track-color: #000;
    --GW-table-scrollbar-border-color: #fff;
    --GW-table-column-heading-hover-background-color: #2b3637;
    --GW-table-sorted-column-heading-background-color: #166983;
    --GW-table-sorted-column-heading-text-color: #000;
    --GW-table-sorted-column-heading-text-shadow-color: #fff;
    --GW-table-zebra-stripe-alternate-row-background-color: #252525;
    --GW-table-row-hover-outline-color: #fff;

    /*  Code blocks.
        */
    --GW-code-element-border-color: #606060;
    --GW-code-element-background-color: #1d1d1d;
    --GW-pre-element-border-color: #606060;
    --GW-pre-element-background-color: #1d1d1d;
    --GW-pre-element-scrollbar-track-color: #1d1d1d;
    --GW-pre-element-scrollbar-thumb-color: #5c5c5c;
    --GW-pre-element-scrollbar-thumb-hover-color: #8b8b8b;

    /*  Syntax highlight theme.
        */
    --GW-syntax-highlight-color-normal: #f1edec;
    --GW-syntax-highlight-color-attribute: #d8deff;
    --GW-syntax-highlight-color-data-type: inherit;
    --GW-syntax-highlight-color-variable: #b4b4b4;
    --GW-syntax-highlight-color-other: inherit;
    --GW-syntax-highlight-color-preprocessor: inherit;
    --GW-syntax-highlight-color-extension: #999;
    --GW-syntax-highlight-color-comment: #999;
    --GW-syntax-highlight-color-control-flow: #cce1c8;
    --GW-syntax-highlight-color-keyword: #d8deff;
    --GW-syntax-highlight-color-operator: #d8deff;
    --GW-syntax-highlight-color-special-char: #94adb6;
    --GW-syntax-highlight-color-built-in: #d8deff;
    --GW-syntax-highlight-color-function: #d8deff;
    --GW-syntax-highlight-color-constant: inherit;
    --GW-syntax-highlight-color-base-n: inherit;
    --GW-syntax-highlight-color-dec-val: inherit;
    --GW-syntax-highlight-color-float: inherit;
    --GW-syntax-highlight-color-information: inherit;
    --GW-syntax-highlight-color-char: inherit;
    --GW-syntax-highlight-color-string: inherit;
    --GW-syntax-highlight-color-verbatim-string: inherit;
    --GW-syntax-highlight-color-alert: #ff815c;
    --GW-syntax-highlight-color-error: #ff4727;
    --GW-syntax-highlight-color-import: #a6a6a6;
    --GW-syntax-highlight-color-special-string: #b4b4b4;

    /*  Math.
        */
    --GW-math-block-scrollbar-border-color: #5c5c5c;
    --GW-math-block-scrollbar-track-color: #000;
    --GW-math-block-scrollbar-thumb-color: #5c5c5c;
    --GW-math-block-scrollbar-thumb-hover-color: #8b8b8b;

    /*  Drop caps.
        */
    --GW-drop-caps-yinit-color: #f9f9f9;
    --GW-drop-caps-yinit-text-shadow-color: #a6a6a6;
    --GW-drop-caps-de-zs-color: #efefef;
    --GW-drop-caps-cheshire-color: #f1f1f1;
    --GW-drop-caps-kanzlei-color: #f1f1f1;

    /*  Admonitions.
        */
    --GW-admonition-default-left-border-color: #aaa9a9;
    --GW-admonition-default-background-color: #4f4f4f;
    --GW-admonition-tip-left-border-color: #4f4f4f;
    --GW-admonition-tip-background-color: #1d1d1d;
    --GW-admonition-warning-left-border-color: #bdbdbd;
    --GW-admonition-warning-background-color: #8d8d8d;
    --GW-admonition-warning-text-color: #000;
    --GW-admonition-warning-title-background-color: #bdbdbd;
    --GW-admonition-warning-icon-color: #000;
    --GW-admonition-error-left-border-color: #e1e1e1;
    --GW-admonition-error-background-color: #bdbdbd;
    --GW-admonition-error-text-color: #000;
    --GW-admonition-error-title-background-color: #e1e1e1;
    --GW-admonition-error-icon-color: #000;

    /*  Sequential nav UI.
        */
    --GW-sequential-nav-link-background-color: #000;

    /*  Links.
        */
    --GW-definition-annotation-text-color: #cecece;

    /*  Page-specific styles.
        */
    --GW-index-page-bottom-ornament-line-color: #9f9f9f;
    --GW-page-mead-image-box-shadow-inner-color: #000;
    --GW-page-mead-image-box-shadow-outer-color: #5c5c5c;

    /*  Popups.
        */
    --GW-popups-body-background-color: var(--GW-body-background-color);
    --GW-popups-popup-background-color: var(--GW-body-background-color);
    --GW-popups-popup-border-color: #7c7c7c;
    --GW-popups-popup-link-hover-color: var(--GW-link-hover-color);
    --GW-popups-popup-scrollbar-thumb-color: #5c5c5c;
    --GW-popups-popup-scrollbar-track-color: #000;
    --GW-popups-popup-scrollbar-thumb-hover-color: #8b8b8b;

    /*  Image focus.
        */
    --GW-image-focus-image-hover-drop-shadow-color: #a6a6a6;

    /*  Mode selector (light/dark mode).
        */
    --GW-mode-selector-background-color: #000;
    --GW-mode-selector-border-hover-color: #7c7c7c;
    --GW-mode-selector-button-text-color: #a6a6a6;
    --GW-mode-selector-button-hover-text-color: #fff;
}

hr::after,
.horizontalRule-nth-0 hr::after {
    opacity: 1;
    filter: invert(1) drop-shadow(0 0 0 currentColor);
}
.horizontalRule-nth-1 hr::after {
    opacity: 0.75;
    filter: invert(1);
}
.horizontalRule-nth-2 hr::after {
    opacity: 0.85;
    filter: invert(1);
}

body.drop-caps-goudy #markdownBody > p:first-child::first-letter,
body.drop-caps-goudy .abstract + p::first-letter,
body.drop-caps-goudy #markdownBody > .epigraph:first-child + p::first-letter,
#markdownBody .drop-cap-goudy::first-letter,
#markdownBody .drop-cap-goudy > p::first-letter {
    opacity: 0.95;
}

.admonition.tip::before,
.admonition.note::before,
.admonition.warn::before,
.admonition.warning::before,
.admonition.error::before {
    filter: invert(1);
}

#markdownBody ul > li::before,
#popupdiv ul > li::before {
    filter: invert(1);
}

th.tablesorter-header {
    background-image: url('/static/img/tablesorter/tablesorter-bg-dark.gif');
}
th.tablesorter-headerAsc {
    background-image: url('/static/img/tablesorter/tablesorter-asc-dark.gif');
}
th.tablesorter-headerDesc {
    background-image: url('/static/img/tablesorter/tablesorter-desc-dark.gif');
}

.tableWrapper::-webkit-scrollbar-thumb {
    background-image: url('data:image/gif;base64,R0lGODlhBAAEAPAAMQAAAIiIiCwAAAAABAAEAAACBkwAhqgZBQA7');
}
.tableWrapper::-webkit-scrollbar-thumb:hover {
    background-image: url('data:image/gif;base64,R0lGODlhBAAEAPAAMQAAAL+/vywAAAAABAAEAAACBkwAhqgZBQA7');
}

.sidenote.cut-off .sidenote-outer-wrapper::-webkit-scrollbar-thumb {
    background-image: url('data:image/gif;base64,R0lGODlhBAAEAPAAMQAAAIiIiCwAAAAABAAEAAACBkwAhqgZBQA7');
}
.sidenote.cut-off .sidenote-outer-wrapper::-webkit-scrollbar-thumb:hover {
    background-image: url('data:image/gif;base64,R0lGODlhBAAEAPAAMQAAAL+/vywAAAAABAAEAAACBkwAhqgZBQA7');
}

img.invertible,
img.invertible-auto {
<<<<<<< HEAD
    filter: invert(100%) brightness(95%) hue-rotate(180deg);
=======
	filter: grayscale(30%) invert(100%) brightness(95%) hue-rotate(180deg);
>>>>>>> 9e424533
}

img:not(.invertible):not(.invertible-auto) {
	filter: grayscale(30%);
}

img:hover,
img.invertible:hover,
img.invertible-auto:hover {
    filter: none;
}

#mode-selector {
    opacity: 0.6;
}

section > :not(:first-child) a[href^='#'].identifier-link-up::after,
p a[href^='#'].identifier-link-up::after,
section > :not(:first-child) a[href^='#'].identifier-link-down::after,
p a[href^='#'].identifier-link-down::after,
a[href$$='.pdf' i]::after, /* WARNING: since dark-mode.css is transcluded into default.html by Hakyll (as part of enabling instant dark mode page loads), the CSS in all transcluded files such as dark-mode.css or initial.css MUST be Hamlet-templating-safe; it uses '$' to delimit templating variables, and any other uses of '$' (such as in regexps) must be escaped as '$$'. */
a[href$$='/pdf' i]::after,
a[href$$='type=pdf' i]::after,
a[href*='.pdf#' i]::after,
a[href*='pdfs.semanticscholar.org' i]::after,
a[href$$='.epub' i]::after,
a[href*='citeseerx.ist.psu.edu' i]::after,
a[href*='eprint.iacr.org' i]::after,
a[href$$='.opml' i]::after,
a[href$$='.txt' i]::after,
a[href$$='.xml' i]::after,
a[href$$='.css' i]::after,
a[href$$='.hs' i]::after,
a[href$$='.js' i]::after,
a[href$$='.json' i]::after,
a[href$$='.jsonl' i]::after,
a[href^="."][href$$='.php' i]::after,
a[href$$='.sh' i]::after,
a[href$$='.R' i]::after,
a[href$$='.patch' i]::after,
a[href$$='.diff' i]::after,
a[href$$='.doc' i]::after,
a[href$$='.docx' i]::after,
a[href*='docs.google.com' i]::after,
a[href$$='.xls' i]::after,
a[href$$='.xlsx' i]::after,
a[href$$='.ods' i]::after,
a[href$$='.csv' i]::after,
a[href$$='.gif' i]::after,
a[href$$='.bmp' i]::after,
a[href$$='.ico' i]::after,
a[href$$='.jpg' i]::after,
a[href$$='.jpeg' i]::after,
a[href$$='.png' i]::after,
a[href$$='.svg' i]::after,
a[href$$='.xcf' i]::after,
a[href*='imgur.com']::after,
a[href$$='.mp3' i]::after,
a[href$$='.wav' i]::after,
a[href$$='.flac' i]::after,
a[href$$='.ogg' i]::after,
a[href$$='.rm' i]::after,
a[href$$='.swf' i]::after,
a[href$$='.avi' i]::after,
a[href$$='.mp4' i]::after,
a[href$$='.webm' i]::after,
a[href$$='.tar' i]::after,
a[href$$='.zip' i]::after,
a[href$$='.xz'  i]::after,
a[href$$='.img' i]::after,
a[href$$='.bin' i]::after,
a[href$$='.pkl' i]::after,
a[href$$='.onnx' i]::after,
a[href$$='.pt' i]::after,
a[href$$='.ebt' i]::after,
a[href$$='.mdb' i]::after,
a[href$$='.mht' i]::after,
a[href$$='.ttf' i]::after,
a[href*='biorxiv.org']::after,
a[href*='medrxiv.org']::after,
a[href*='substack.com']::after,
a[href*='scholar.google.com']::after,
a[href*='plosone.org']::after,
a[href*='plosmedicine.org']::after,
a[href*='plos.org']::after,
a[href*='www.plos']::after,
a[href*='patreon.com']::after,
a[href*='uptontea.com']::after,
a[href*='wired.com']::after,
a[href*='washingtonpost.com']::after,
a[href*='nytimes.com']::after,
a[href*='nlm.nih.gov']::after,
a[href*='newyorker.com']::after,
a[href*='theguardian.com']::after,
a[href*='www.guardian.co.uk']::after,
a[href*='reddit.com']::after,
a[href*='paulgraham.com']::after,
a[href*='ycombinator.com']::after,
a[href*='intelligence.org']::after,
a[href*='deepmind']::after,
a[href*='docs/.*/*.pdf#deepmind']::after,
a[href*='openai']::after,
a[href$$='.pdf#openai']::after,
a[href*='distill.pub']::after,
a[href*='twitter.com']::after,
a[href*='nitter.net']::after,
a[href*='erowid.org']::after,
a[href*='wikipedia.org']::after,
a[href*='wikimedia.org']::after,
a[href*='wiktionary.org']::after,
a[href*='wikimediafoundation.org']::after,
a[href*='wikisource.org']::after,
a[href*='youtube.com']::after,
a[href*='youtu.be']::after,
a[href*='soundcloud.com']::after,
a[href*='bandcamp.com']::after,
a[href*='overflow.net']::after,
a[href*='overflow.com']::after,
a[href*='stackexchange.com']::after,
a[href*='amazon.com']::after,
a[href*='amazon.co.']::after,
a[href*='amzn.com'  ]::after,
a[href*='github.com']::after,
a[href*='dropbox.com']::after,
a[href*='dropboxusercontent.com']::after,
a[href*='mega.nz']::after,
a[href*='webcitation.org'   ]::after,
a[href*='mementoweb.org'    ]::after,
a[href*='archive.org'       ]::after,
a[href*='archive-it.org'    ]::after,
a[href*='archiveteam.org'   ]::after,
a[href*='waybackmachine.org']:hover::after,
a[href*="tumblr.com"]::after,
a[href*="t.umblr.com"]::after,
a[href*="#facebook"]::after,
a[href*="#facebook"][href*="arxiv.org"]::after,
a[href*='docs/.*/*.pdf#.*facebook']::after,
a[href*="facebook.com"]::after,
a[href*="bitcointalk.org"]::after,
a[href*="bitcoin.it"]::after,
a[href*="www.google.com"]::after,
a[href*="#google"]::after,
a[href*="#org=google"]::after,
a[href*="#google"][href*="arxiv.org"]::after,
a[href*="#org=google"][href*="arxiv.org"]::after,
a[href*='docs/.*/*.pdf#.*google']::after,
a[href*='docs/.*/*.pdf#org=google']::after {
    filter: invert(1);
}<|MERGE_RESOLUTION|>--- conflicted
+++ resolved
@@ -304,11 +304,7 @@
 
 img.invertible,
 img.invertible-auto {
-<<<<<<< HEAD
-    filter: invert(100%) brightness(95%) hue-rotate(180deg);
-=======
 	filter: grayscale(30%) invert(100%) brightness(95%) hue-rotate(180deg);
->>>>>>> 9e424533
 }
 
 img:not(.invertible):not(.invertible-auto) {
