@charset "UTF-8";

/* Fonts: loaded in fonts.css */
/* General desktop/mobile: loaded in initial.css */
/* default.css: contains everything else, like drop caps, link icons, tables, etc */

/**********/
/* COLORS */
/**********/
/* colors are now in /static/css/colors.css or colors-dark.css */

/*********************/
/* ARTICLE CONTAINER */
/*********************/

/*  (i.e., article) */
/*  Nothing!
    */

/************/
/* SECTIONS */
/************/
/*  Use: annotate collapsible section headers with '{.collapse}' (in the Markdown);
    for sections where I want a summary/abstract of that (eg in Notes.page/Statistical-notes.page),
    one annotate summaries to keep uncollapsed with '<div class="collapseSummary">summary</div>'.
    (Pandoc Markdown does support a native div syntax, but it's long and ugly.)
    */

.collapse {
    position: relative;
}

/*  Collapsible section elements. */
#markdownBody .collapse + p {
    margin-top: 1em;
}
section.collapse {
    overflow: hidden;
    margin: 1.5em 0 0 -1em;
    padding: 0 1em;
}
section.collapse.expanded,
section.collapse:target {
    overflow: visible;
}
section.collapse > :first-child {
    padding-right: 1em;
    margin-top: 0;
    pointer-events: none;
    z-index: 1;
}
section.collapse > :first-child > a {
    pointer-events: auto;
    position: relative;
}
section.collapse > :first-child > a::before {
    content: "";
    position: absolute;
    width: 100%;
    height: 100%;
}
#markdownBody section.collapse:not(:target) > .disclosure-button:not(:checked) ~ :not(.collapseSummary) {
    max-height: 0;
    overflow: hidden;
    padding: 0;
    margin: 0;
    border: none;
}

/*  Collapsible non-section blocks.
    */
:not(section).collapse > .disclosure-button:not(:checked) + * > :nth-child(n+2) {
    max-height: 0;
    overflow: hidden;
}
:not(section).collapse > .disclosure-button:not(:checked) + * > :first-child:not(.collapseSummary) {
    max-height: 6ex;
    overflow: hidden;
}

/*  Collapsible tables (special case).
    */
.collapse > .disclosure-button:not(:checked) + .tableWrapper {
    max-height: 2.125em;
    overflow: hidden;
}

/*  Making sure collapse summaries do not cause misalignment.
    */
.collapse:not(:target) > .disclosure-button:not(:checked) ~ .collapseSummary > :first-child {
    margin-top: 0;
}
.collapse:not(:target) > .disclosure-button:not(:checked) ~ .collapseSummary > :last-child {
    margin-bottom: 20px;
}
.collapseSummary {
    position: relative;
    z-index: 1;
}
.collapse:not(:target) > .disclosure-button:not(:checked) ~ .collapseSummary {
    opacity: 0.75;
}

/*  The interactable region to expand/collapse.
    */
.disclosure-button {
    z-index: 1;
    position: absolute;
    -webkit-appearance: none;
    -moz-appearance: none;
    margin: 0;
    cursor: pointer;
    border: 1px solid transparent;
}
section.collapse > .disclosure-button {
    top: 0;
    right: 0;
}
section.collapse > .disclosure-button:not(:checked) {
    width: 100%;
    height: 100%;
}
:not(section).collapse > .disclosure-button {
    top: -2px;
    right: -2px;
}
:not(section).collapse > .disclosure-button:not(:checked) {
    width: calc(100% + 4px);
    height: calc(100% + 4px);
}
.disclosure-button:checked {
    height: 2em;
}
.collapse > .disclosure-button:checked {
    width: 100%;
    top: 0;
    right: 0;
}
section.collapse > .disclosure-button:checked {
    height: 3em;
}
.collapse > .disclosure-button:checked:hover {
    background-color: var(--GW-collapse-block-disclosure-button-hover-background-color);
}
section.collapse:target > .disclosure-button {
    pointer-events: none;
}
.collapse:not(:target) > .disclosure-button:not(:checked) {
    background-image: linear-gradient(var(--GW-collapse-block-fade-gradient-color-one), var(--GW-collapse-block-fade-gradient-color-two));
}

/*  Triangle/chevron/angle symbol. (Copied from WikiMedia's default 'Vector' skin where it's used on mobile to, by default, collapse sections; this means everyone in the world is familiar with it as a symbol of 'collapse'/'uncollapse'.)
    */
.disclosure-button::before {
    content: url("data:image/svg+xml,%3C%3Fxml version='1.0' encoding='UTF-8'%3F%3E%3Csvg xmlns='http://www.w3.org/2000/svg' width='12' height='12' viewBox='0 0 12 12'%3E%3Cpath d='M11.05 3.996l-.965-1.053-4.035 3.86-3.947-3.86L1.05 3.996l5 5 5-5' fill='%23222'/%3E%3C/svg%3E%0A");
    font-size: 1.5em;
    line-height: 1;
    position: absolute;
    right: 0;
    top: 0;
    width: 1em;
    height: 1em;
    color: var(--GW-collapse-block-disclosure-button-color);
    padding: 4px 0 4px 8px;
}
:not(section).collapse > .disclosure-button::before {
    right: 1px;
}
.tableCollapse > .disclosure-button::before {
    color: var(--GW-table-collapse-block-disclosure-button-color);
}
.disclosure-button:checked::before,
.collapse:target > .disclosure-button::before {
    transform: rotate(180deg);
    top: 3px;
}
:not(section).collapse > .disclosure-button:checked::before {
    top: 0;
    right: -2px;
}
.collapse > .disclosure-button:hover::before {
    color: var(--GW-collapse-block-disclosure-button-hover-color);
}
section.collapse:target > .disclosure-button::before {
    color: var(--GW-collapse-block-disclosure-button-targeted-color);
}
.tableCollapse > .disclosure-button:hover::before {
    color: var(--GW-table-collapse-block-disclosure-button-hover-color);
}
.disclosure-button:focus {
    outline: none;
}
.disclosure-button:focus::before {
    text-shadow:
        0 0 1px var(--GW-collapse-block-disclosure-button-focus-text-shadow-color),
        0 0 3px var(--GW-collapse-block-disclosure-button-focus-text-shadow-color),
        0 0 5px var(--GW-collapse-block-disclosure-button-focus-text-shadow-color);
}

/*  "Click to expand" highlight
 */
.collapse:not(:target) > .disclosure-button::after {
    width: 100%;
    position: absolute;
    text-align: center;
    pointer-events: none;
    content: "… Click to expand …";
    font-size: 1.25em;
    font-weight: 600;
    font-family: "Lucida Sans Unicode", "Source Sans Pro", Helvetica, "Trebuchet MS", sans-serif;
    color: var(--GW-collapse-block-click-to-expand-text-color);
    text-shadow:
         1px -1px 0 var(--GW-collapse-block-click-to-expand-text-shadow-color),
        -1px  1px 0 var(--GW-collapse-block-click-to-expand-text-shadow-color),
        -1px -1px 0 var(--GW-collapse-block-click-to-expand-text-shadow-color),
         1px  1px 0 var(--GW-collapse-block-click-to-expand-text-shadow-color);
    top: calc(100% - 1.225em);
}
.collapse:not(:target) > .disclosure-button:hover::after {
    color: var(--GW-collapse-block-click-to-expand-text-hover-color);
    text-shadow:
         2px -2px 0 var(--GW-collapse-block-click-to-expand-text-shadow-color),
        -2px  2px 0 var(--GW-collapse-block-click-to-expand-text-shadow-color),
        -2px -2px 0 var(--GW-collapse-block-click-to-expand-text-shadow-color),
         2px  2px 0 var(--GW-collapse-block-click-to-expand-text-shadow-color);
}
.collapse:not(:target) > .disclosure-button:checked::after {
    content: "Click to collapse";
}
section.collapse:not(:target) > .disclosure-button:checked::after {
    top: -6px;
    text-align: right;
    right: 24px;
}
:not(section).collapse:not(:target) > .disclosure-button:not(:checked)::after {
    top: calc(100% - 9px);
}
:not(section).collapse:not(:target) > .disclosure-button:checked::after {
    top: -7px;
}
.disclosure-button:not(:checked):hover {
    border: 1px dotted var(--GW-collapse-block-hover-border-color);
}

/************/
/* HEADINGS */
/************/

/* HEADER H1-6 HIERARCHY */
h1, h2, h3, h4, h5, h6 {
    margin: 1.25em 0 0.5em -0.75rem;
    font-weight: bold;
    position: relative;
}
@media only screen and (max-width: 65ch) {
    h1, h2, h3, h4, h5, h6 {
        margin: 1.25em 0 0.5em 0;
    }
}

/*=-------------------------=*/
/*= Inline code in headings =*/
/*=-------------------------=*/

h1 code,
h2 code,
h3 code,
h4 code,
h5 code,
h6 code {
    border: none;
    padding: 0;
    background-color: inherit;
    font-size: inherit;
    font-weight: normal;
}

/*=----------------=*/
/*= Heading levels =*/
/*=----------------=*/
/* h1 defined in initial.css */
section:not(.collapse) > h1:first-child {
    line-height: 1;
    margin: 1.75em 0 0.375em 0;
    text-align: right;
    font-weight: 600;
    box-shadow:
        0 -2px 0 0 var(--GW-H1-box-shadow-background-color) inset,
        0 -3px 0 0 var(--GW-H1-box-shadow-line-color) inset;
}
#markdownBody section:not(.collapse) > h1:first-child a {
    position: relative;
}
#markdownBody section:not(.collapse) > h1:first-child a::after {
    position: absolute;
    top: 0.15em;
}
@media only screen and (min-width: 65ch) {
    section:not(.collapse) > h1:first-child {
        margin: 1.75em 0 0.375em -0.75rem;
        font-size: 2em;
        overflow: hidden;
        padding: 0 0 7px 0.75rem;
        box-shadow:
            0 -5px 0 0 var(--GW-H1-box-shadow-background-color) inset,
            0 -6px 0 0 var(--GW-H1-box-shadow-line-color) inset;
    }
    #markdownBody section:not(.collapse) > h1:first-child a::after {
        left: -0.375em;
    }
}

/*  Italics in h1 headings.
    */
h1 em:last-child {
    padding-right: 0.075em;
}

h2 {
    text-transform: uppercase;
    font-size: 1.25em;
    padding: 0 0.5em 2px 0;
    line-height: 1.25;
}
h2::after {
    content: "";
    display: block;
    position: absolute;
    width: 100%;
    border-bottom: 1px dotted var(--GW-H2-bottom-border-color);
    left: 0;
    bottom: 0.05em;
    pointer-events: none;
    z-index: -1;
}
#markdownBody section:not(.collapse) > h2:first-child a {
    position: relative;
}
#markdownBody section:not(.collapse) > h2:first-child a::after {
    position: absolute;
    top: 0.1em;
    left: unset;
    right: -0.75em;
}
#markdownBody section.collapse > h2:first-child a::after {
    top: -0.2em;
}
@media only screen and (min-width: 65ch) {
    section:not(.collapse) > h2:first-child {
        overflow: hidden;
    }
}

h3 {
    text-transform: capitalize;
    font-size: 1.125em;
}
h4 {
    text-transform: capitalize;
}
h5 {
    font-size: 1em;
}
h6 {
    font-size: 1em;
    font-weight: normal;
    font-style: italic;
}

/*  Margins between adjacent headings should collapse.
    */
h1 + section > h2:first-child,
h2 + section > h3:first-child {
    margin-top: 0;
}

/*=----------------------------=*/
/*= Section heading self-links =*/
/*=----------------------------=*/

article #markdownBody section > :first-child a {
    background: none;
}
article #markdownBody section:not(.collapse) > h1:first-child a,
article #markdownBody section:not(.collapse) > h2:first-child a {
    display: block;
}
#markdownBody section > :first-child a:hover {
    color: var(--GW-heading-self-link-hover-color);
}
#markdownBody section > :first-child a::after {
    content: "\00B6"; /* Pilcrow sign: ¶ */
    font-size: 0.75em;
    position: relative;
    top: -0.2em;
    left: 0.35em;
    visibility: hidden;
    opacity: 0;
    transition: opacity 0s ease 0.1s;
}
#markdownBody section > :first-child a[href^='#']:hover::after,
#markdownBody section > :first-child a[href^='#']:active::after,
#markdownBody section > :first-child a[href^='#']:focus::after,
#markdownBody section.highlighted > :first-child a[href^='#']::after,
#markdownBody section:target > :first-child a[href^='#']::after {
    visibility: visible;
}
#markdownBody section > :first-child a[href^='#']:hover::after,
#markdownBody section > :first-child a[href^='#']:active::after,
#markdownBody section > :first-child a[href^='#']:focus::after,
#markdownBody section.highlighted > :first-child a[href^='#']::after {
    opacity: 0.8;
}
#markdownBody section:target > :first-child a[href^='#']::after {
    opacity: 0.5;
}

/**********/
/* FOOTER */
/**********/

#footer {
    padding-top: 3ch;
    text-align: center;
}

/*********************/
/* SECTION SEPARATOR */
/*********************/
hr {
    border: 0;
    margin: 1.25em 0 0.75em 0;
    height: 40px;
    line-height: 1;
}
/* These classes are created at compile-time by the 'rulersCycle' Pandoc rewrite pass in Typography.hs; they assign each use of <hr> in the body a class 0-2 (n modulo 3). This lets us create an astronomical theme cycle: the first, fourth, seventh etc rulers are the triple-white star; the second, fifth, eighth etc are a dotted moon; the third, sixth, ninth etc are a sun. */
hr::after {
    display: block;
    margin: auto;
}
hr::after,
.horizontalRule-nth-0 hr::after {
    content: url('/static/img/icons/asterism-triplewhitestar.svg');
    width: 30px;
}
.horizontalRule-nth-1 hr::after {
    /* https://commons.wikimedia.org/wiki/File:Japanese_crest_Tsuki_ni_Hoshi.svg */
    content: url('/static/img/icons/japanesecrest-tsukinihoshi-dottedmoon.svg');
    opacity: 0.65;
    width: 24px;
}
.horizontalRule-nth-2 hr::after {
    /* https://commons.wikimedia.org/wiki/File:Sun_of_Vergina_black.svg */
    content: url('/static/img/icons/sun-verginasun-black.svg');
    /* NOTE: alternative moon icon is /static/img/icons/japanesecrest-oookashippouofoookatadasuke-sun.svg modified from https://commons.wikimedia.org/wiki/File:Japanese_crest_Oooka_Shippou_of_Oooka_Tadasuke.svg - while nice, it lacks the intense moire effect of the Vergina Sun */
    opacity: 0.65;
    width: 40px;
}

/**********/
/* DISQUS */
/**********/

#disqus_thread {
    padding-left: 0.5em;
}
#comments {
    position: relative;
    margin: 0.5em 0 0 0;
    padding: 0.25em 0 0 0;
}
#comments::before {
    content: "";
    display: block;
    position: absolute;
    width: calc(100% + 1ch);
    border-top: 1px solid var(--GW-comment-section-top-border-color);
    top: 0;
    left: 0;
}

/***********/
/* NUMBERS */
/***********/
/*  'tabular figures' to make numbers line up in tables or other monospace/code like contexts:
        https://practicaltypography.com/alternate-figures.html#tabular-and-proportional-figures
        https://helpx.adobe.com/fonts/using/open-type-syntax.html#tnum
*/
table, code, pre, a, h1, h2, h3, h4, h5, h6 { /* Skip old-style figures in elements with underlining, to reduce the need to cross the underline with skip-ink */
    font-variant-numeric: tabular-nums;
}

/*********/
/* LINKS */
/*********/

article > :not(#TOC) a:hover,
#footer a:hover,
#sidebar a:hover {
    color: var(--GW-link-hover-color);
}

/*=-----------------------------------------=*/
/*= Icons for certain link types: by target =*/
/*=-----------------------------------------=*/

/* Now handled in /static/css/links.css */

/*********/
/* LISTS */
/*********/

#markdownBody ul,
#markdownBody ol,
#popupdiv ul,
#popupdiv ol {
    list-style-type: none;
    margin: 1.25em 0 1.5em 0;
    padding: 0 0 0 2.5em;
    overflow: hidden;
}
#markdownBody li > ul,
#markdownBody li > ol,
#popupdiv li > ul,
#popupdiv li > ol {
    margin: 0.5em 0;
}

#markdownBody ul > li,
#markdownBody ol > li,
#popupdiv ul > li,
#popupdiv ol > li {
    position: relative;
    margin: 0;
}
#markdownBody ul > li:nth-of-type(n+2),
#markdownBody ol > li:nth-of-type(n+2),
#popupdiv ul > li:nth-of-type(n+2),
#popupdiv ol > li:nth-of-type(n+2) {
    margin: 0.5em 0 0 0;
}

#markdownBody ul > li::before,
#markdownBody ol > li::before,
#popupdiv ul > li::before,
#popupdiv ol > li::before {
    position: absolute;
    z-index: 1;
}

@media only screen and (max-width: 64.9ch) {
    #markdownBody ul,
    #markdownBody ol {
        padding: 0 0 0 1.75em;
    }
}

#markdownBody ul ul:last-child,
#markdownBody ul ol:last-child,
#markdownBody ol ol:last-child,
#markdownBody ol ul:last-child,
#popupdiv ul ul:last-child,
#popupdiv ul ol:last-child,
#popupdiv ol ol:last-child,
#popupdiv ol ul:last-child {
    margin-bottom: 0;
}
#markdownBody p + ul,
#markdownBody p + ol {
    margin-top: 0.5em;
}
#popupdiv p + ul,
#popupdiv p + ol {
    margin-top: 0.2em;
    margin-bottom: 0.2em;
}

/*=-----------------------=*/
/*= Bulleted list markers =*/
/*=-----------------------=*/
/* NOTE: should be able to simplify list markers ~2026 using ::marker, see https://web.dev/css-marker-pseudo-element/ https://www.caniuse.com/css-marker-pseudo */
#markdownBody ul > li::before,
#popupdiv ul > li::before {
    display: block;
    left: -1.375em;
    width: 0.75em;
}

#markdownBody ul > li::before,
#markdownBody ul ul ul ul > li::before,
#popupdiv ul > li::before,
#popupdiv ul ul ul ul > li::before {
    content: url('/static/img/icons/single-white-star.svg');
}
#markdownBody ul ul > li::before,
#markdownBody ul ul ul ul ul > li::before,
#popupdiv ul ul > li::before,
#popupdiv ul ul ul ul ul > li::before {
    content: url('/static/img/icons/single-black-star.svg');
}
#markdownBody ul ul ul > li::before,
#markdownBody ul ul ul ul ul ul > li::before,
#popupdiv ul ul ul > li::before,
#popupdiv ul ul ul ul ul ul > li::before {
<<<<<<< HEAD
    content: "\2727"; /* '✧' WHITE FOUR POINTED STAR (U+2727) */
    transform: rotate(45deg) scale(1.2); /* this rotates into more of a 'lozenge' square for variety's sake */
    font-weight: bold;
=======
    content: url('/static/img/icons/single-white-star-rotated.svg');
>>>>>>> ec4a2c2d
}

/*=-----------------------=*/
/*= Numbered list markers =*/
/*=-----------------------=*/
#markdownBody ol > li,
#markdownBody ol ol ol ol > li,
#popupdiv ol > li,
#popupdiv ol ol ol ol > li {
    list-style-type: decimal;
}
#markdownBody ol ol > li,
#markdownBody ol ol ol ol ol > li,
#popupdiv ol ol > li,
#popupdiv ol ol ol ol ol > li {
    list-style-type: upper-roman;
}
#markdownBody ol ol ol > li,
#markdownBody ol ol ol ol ol ol > li,
#popupdiv ol ol ol > li,
#popupdiv ol ol ol ol ol ol > li {
    list-style-type: lower-alpha;
}

/*=------------------=*/
/*= Weird edge cases =*/
/*=------------------=*/

li > ul + p,
li > ol + p {
    margin-top: 1em;
}

/***********/
/* FIGURES */
/***********/

figure {
    margin: 2em auto 1.75em auto;
    max-width: calc(100% - 5em);
}
@supports (width: -moz-fit-content) {
    figure {
        width: -moz-fit-content;
    }
}
@supports (width: fit-content) {
    figure {
        width: fit-content;
    }
}
@media only screen and (max-width: 64.9ch) {
    figure {
        max-width: calc(100% - 2em);
    }
}
figure + figure {
    margin-top: 2.75em;
}
@media only screen and (max-width: 64.9ch) {
    figure + figure {
        margin-top: 2em;
    }
}
figure img,
figure video {
    display: block;
    max-width: 100%;
    height: auto;
    width: auto;
    margin: 0 auto;
    outline: 1px solid var(--GW-figure-outline-color);
}
/* WARNING: work around Chrome layout bug */
figure audio {
    display: block;
    margin: 0 auto;
}
figure img {
    max-height: calc(100vh - 8em);
}
figcaption {
    font-size: 0.9375em;
    font-weight: bold;
    line-height: 1.45;
    margin: auto;
    padding: 0.25em 0.5em calc(0.25em + 1px) 0.5em;
}
.caption-wrapper {
    display: block;
    outline: 1px solid var(--GW-figure-caption-outline-color);
    margin: 1px 0 0 0;
}
@supports (width: -moz-fit-content) {
    figcaption {
        width: -moz-fit-content;
    }
}
@supports (width: fit-content) {
    figcaption {
        width: fit-content;
    }
}
@media only screen and (max-width: 64.9ch) {
    figcaption {
        font-size: 0.875em;
    }
}

/* enable the various `![caption](/images/foo.jpg){.full-width}` uses; analogous to full-width tables */
figure.full-width {
    position: relative;
    max-width: unset;
}

/* Floating figures. (Mostly for amusing asides/memes.) */
@media only screen and (min-width: 65ch) {
    figure.float-right {
        float: right;
        max-width: calc(50% - 1.5em);
        margin: 0 0 1em 1.5em;
    }
    figure.float-left {
        float: left;
        max-width: calc(50% - 1.5em);
        margin: 0 1.5em 1em 0;
    }
    p ~ figure.float-right,
    p ~ figure.float-left {
        margin-top: 1em;
    }
    blockquote {
        clear: both;
    }
}

/* try to get edge-to-edge images on mobile to maximize horizontal space usage */
@media only screen and (max-width: 64.9ch) {
    #markdownBody figure {
        max-width: unset;
    }
}

/***************/
/* BLOCKQUOTES */
/***************/

/* main gray background is implemented in initial.css to avoid 'flash' on load */

/* avoid problems with floating */
blockquote {
    clear: both;
}

blockquote blockquote {
    margin: 1em 1px;
}

/*=--------------------=*/
/*= Various edge cases =*/
/*=--------------------=*/

@media only screen and (min-width: 65ch) {
    blockquote {
        overflow: hidden;
    }
}
@media only screen and (max-width: 64.9ch) {
    /* even less horizontal is available on mobile! */
    blockquote {
        margin: 1.25em 0 1.5em 0;
    }
}

p + blockquote {
    margin-top: 1em;
}

#markdownBody blockquote blockquote:first-child {
    margin: 0.25em 1px 1em 1px;
}

#markdownBody blockquote > :last-child,
#markdownBody blockquote > :last-child > :last-child,
#markdownBody blockquote > :last-child > :last-child > :last-child,
#markdownBody blockquote > :last-child > :last-child > :last-child > :last-child {
    margin-bottom: 0;
}
#markdownBody blockquote > :first-child,
#markdownBody blockquote > :first-child > :first-child,
#markdownBody blockquote > :first-child > :first-child > :first-child,
#markdownBody blockquote > :first-child > :first-child > :first-child > :first-child {
    margin-top: 0;
}

/*  Special case for tables in blockquotes.
    */
#markdownBody blockquote > table:last-child,
#markdownBody blockquote > :last-child > table:last-child,
#markdownBody blockquote > :last-child > :last-child > table:last-child,
#markdownBody blockquote > :last-child > :last-child > :last-child > table:last-child {
    margin-bottom: 0.5em;
}
#markdownBody blockquote > table:first-child,
#markdownBody blockquote > :first-child > table:first-child,
#markdownBody blockquote > :first-child > :first-child > table:first-child,
#markdownBody blockquote > :first-child > :first-child > :first-child > table:first-child {
    margin-top: 0.5em;
}

/*  Interviews (e.g. https://www.gwern.net/Morning-writing#examples).
    */
blockquote p > code:first-child,
blockquote p > a:first-child code:first-child {
    border: none;
    background-color: transparent;
    font-weight: bold;
    font-family: inherit;
    padding: 0;
    font-size: inherit;
}

/*  Tables in blockquotes.
    */
blockquote table {
    font-size: 0.7em;
    position: relative;
    z-index: 1;
}

/*************/
/* EPIGRAPHS */
/*************/
/* loosely inspired by https://edwardtufte.github.io/tufte-css/#epigraphs */

.epigraph {
    margin: 2em 0 2em 0;
    padding: 0.5em 2.5em 0.375em 2.5em;
    overflow: hidden;
}
.epigraph blockquote {
    --GW-blockquote-background-color: var(--GW-body-background-color);

    padding: 0;
    border: none;
    background-color: inherit;
    margin: 0;
    font-size: inherit;
    position: relative;
    z-index: 1;
    overflow: visible;
}
.epigraph p  {
    font-style: italic;
    background-color: inherit;
}
/*  Reverse back to normal when italics are used inside an epigraph, or final block.
    */
.epigraph p:first-child em,
.epigraph p:last-child {
    font-style: normal;
}
#markdownBody .epigraph p:last-child {
    margin: 0.5em 0 0 0;
    text-align: right;
    font-size: 0.875em;
    text-indent: 0;
}

.epigraph blockquote::before,
.epigraph blockquote::after {
    display: block;
    position: absolute;
    font-size: 2.5em;
    color: var(--GW-epigraph-quotation-mark-color);
}
.epigraph blockquote::before {
    content: "\201C";
    left: -0.975em;
    top: -0.5em;
}
.epigraph blockquote::after {
    content: "\201D";
    right: -0.975em;
    bottom: -1em;
}

@media only screen and (max-width: 64.9ch) {
    .epigraph {
        margin: 2.125em 1em;
        padding: 0;
        font-size: 0.95em;
        overflow: visible;
    }
    .epigraph blockquote::before {
        left: -0.375em;
        top: -0.75em;
    }
    .epigraph blockquote::after {
        right: -0.375em;
        bottom: -1.25em;
    }
    .epigraph + .epigraph {
        margin-top: 2.75em;
    }
}

/*=------------=*/
/*= Edge cases =*/
/*=------------=*/

@media only screen and (min-width: 65ch) {
    h1 + .epigraph,
    h3 + .epigraph,
    h5 + .epigraph {
        margin-top: 1.25em;
    }
    h2 + .epigraph,
    h4 + .epigraph,
    h6 + .epigraph {
        margin-top: 1em;
    }
}

/*************/
/* FOOTNOTES */
/*************/

/* make footnotes better: http://bytes.com/topic/html-css/answers/97932-superscript-doesnt-distort-line-spacing#post340658 */
sub,
sup {
    line-height: 0.3em;
}
a.footnote-ref sup {
    vertical-align: baseline;
    font-size: 0.75em;
}
a.footnote-ref {
    vertical-align: super;
    line-height: 0.3;
    position: relative;
    top: 0.05em;
    padding: 0 0.05em;
    font-feature-settings: 'lnum';
    font-weight: 600;
    z-index: 1;
}
a.footnote-ref::before {
    content: "";
    display: block;
    position: absolute;
    width: calc(100% + 0.5em);
    height: 125%;
    left: -0.25em;
    top: 0;
    z-index: -1;
}

/* Deal with multiple footnote superscripts one after another; per Charuru */
sup + sup,
a.footnote-ref {
    margin-left: 0.05em;
}

#markdownBody .footnotes > ol > li + li {
    margin: 1em 0 0 0;
}

/*=------------------------=*/
/*= Back-to-citation links =*/
/*=------------------------=*/

.footnotes .footnote-back {
    margin: 0 0 0 10px;
    position: relative;
    font-weight: bold;
    line-height: 1;
    border: 1px dotted var(--GW-footnote-backlink-border-color);
    display: inline-block;
    padding: 2px 3px 0 3px;
    text-indent: 0;
    vertical-align: bottom;
    bottom: 2px;
}
#markdownBody .footnotes a.footnote-back {
    background-image: none;
}
#markdownBody .footnotes a.footnote-back:hover {
    border-color: var(--GW-footnote-backlink-border-hover-color);
}

.footnotes li {
    position: relative;
}
.footnotes blockquote + a.footnote-back,
.footnotes pre + a.footnote-back,
.footnotes .sourceCode + a.footnote-back {
    position: absolute;
    right: 0.5em;
    top: unset;
    bottom: -0.5em;
    background-color: var(--GW-footnote-backlink-after-bordered-block-background-color);
}

/*=--------------------------=*/
/*= Floating footnote popups =*/
/*=--------------------------=*/

/* http://ignorethecode.net/blog/2010/04/20/footnotes/ */
#footnotediv {
    z-index: 10001;
    font-size: 0.9em;
    box-shadow: 0 0 0 2px var(--GW-footnote-popup-box-shadow-color);
    position: absolute;
    opacity: 1.0;
    transition: none;
}
#footnotediv.fading {
    opacity: 0.0;
    transition:
        opacity 0.75s ease-in 0.1s;
}

#footnotediv > div {
    background-color: var(--GW-footnote-popup-background-color);
    padding: 12px 16px 14px 16px;
    max-width: 800px;
    max-height: calc(100vh - 32px);
    border: 3px double var(--GW-footnote-popup-border-color);
    line-height: 1.45;
    overflow: auto;
    overscroll-behavior: none;
}

/*  Scroll bar styles (Webkit/Blink only).
    */
#footnotediv > div::-webkit-scrollbar {
    width: 14px;
}
#footnotediv > div::-webkit-scrollbar-thumb {
    background-color: var(--GW-footnote-popup-scrollbar-thumb-color);
    box-shadow:
        0 0 0 3px var(--GW-footnote-popup-scrollbar-track-color) inset;
}
#footnotediv > div::-webkit-scrollbar-thumb:hover {
    background-color: var(--GW-footnote-popup-scrollbar-thumb-hover-color);
}

#footnotediv a.footnote-back {
    display: none;
}

#footnotediv blockquote {
    margin: 1em 0;
}

/*  The following compensates for the variable edge case where the last
    blockquote within a floating footnote popup either DOES, or DOES NOT, have a
    back-to-citation link after it (which is not shown, if present, but makes it
    uncertain whether the blockquote is the last child of the popup or not. This
    code makes everything consistent regardless of which case applies.
    —Obormot (2019-02-17)
    */
#footnotediv > div > blockquote:nth-last-child(2) {
    margin-bottom: 2px;
}
#footnotediv > div > blockquote:nth-last-child(2) + p {
    margin-top: 1em;
}

@media only screen and (max-width: 64.9ch), not screen and (hover:hover) and (pointer:fine) {
    #footnotediv {
        display: none;
    }
}

/*************/
/* SIDENOTES */
/*************/

#sidenote-column-left,
#sidenote-column-right {
    position: absolute;
    max-width: 64ch;
    padding: 1ch;
    font-size: 0.85em;
}
#sidenote-column-left {
    height: calc(100% - 20em);
    width: calc(50vw - (50% + 11ch));
    top: 20em;
    right: calc(100% + 6ch);
}
#sidenote-column-right {
    height: 100%;
    width: calc(50vw - (50% + 13ch));
    top: 0;
    left: calc(100% + 7.5ch);
}

/*  Hide sidenote columns on narrow viewports.
    */
@media only screen and (max-width: 176ch) {
    #sidenote-column-left,
    #sidenote-column-right {
        display: none;
    }
}
/*  Special styles for special browsers.
    */
@supports (-moz-user-focus: normal) {
    @media only screen and (max-width: 176ch) {
        #sidenote-column-left,
        #sidenote-column-right,
        .marginnote {
            display: initial;
        }
    }
}

/*=-----------------=*/
/*= Sidenote blocks =*/
/*=-----------------=*/

.sidenote {
    position: absolute;
    left: 0;
    width: calc(100% - 2ch);
    opacity: 0.85;
    line-height: 1.5;
    padding: 2.26em 3px 0 2px;
}
.sidenote.highlighted,
.sidenote:hover,
.sidenote:target,
.sidenote.targeted {
    background-color: var(--GW-sidenote-highlight-background-color);
    box-shadow:
        0 0 0 10px var(--GW-sidenote-highlight-background-color),
        0 0 0 11px var(--GW-sidenote-highlight-box-shadow-color),
        0 0 0 12px var(--GW-sidenote-highlight-background-color),
        0 0 0 13px var(--GW-sidenote-highlight-box-shadow-color);
    opacity: 1.0;
}
.sidenote:target {
    z-index: 1;
}
.sidenote.highlighted,
.sidenote:hover {
    z-index: 2;
}

/*  This provides a solid hover margin.
    */
.sidenote::after {
    content: "";
    position: absolute;
    width: calc(100% + 26px);
    height: calc(100% + 26px);
    top: -13px;
    left: -13px;
}

/*=-------------------=*/
/*= Sidenote wrappers =*/
/*=-------------------=*/

/*  Outer wrapper (scrolls).
    */
.sidenote-outer-wrapper {
    max-height: 720px;
    overflow: hidden;
    position: relative;
    z-index: 1;
    border-style: dotted;
    border-color: var(--GW-sidenote-border-color);
    border-width: 1px 0;
}
.sidenote.cut-off .sidenote-outer-wrapper {
    overflow-y: auto;
    overscroll-behavior: none;
    width: calc(100% + 2px);
    padding: 0 1px 0 0;
}

/*  Scroll bars.
    */
.sidenote.cut-off .sidenote-outer-wrapper::-webkit-scrollbar {
    width: 12px;
}
.sidenote.cut-off .sidenote-outer-wrapper::-webkit-scrollbar-thumb {
    background-image: url('data:image/gif;base64,R0lGODlhBAAEAPAAMXd3d////ywAAAAABAAEAAACBgQShqgJBQA7');
    box-shadow:
        0 0 0 2px var(--GW-sidenote-scrollbar-track-color) inset;
    background-size: 2px;
}
.sidenote.cut-off .sidenote-outer-wrapper::-webkit-scrollbar-thumb:hover {
    background-image: url('data:image/gif;base64,R0lGODlhBAAEAPAAMQAAAP///ywAAAAABAAEAAACBgQShqgJBQA7');
}

/*  Inner wrapper (does not scroll; stretches to height of content).
    */
.sidenote-inner-wrapper {
    position: relative;
    margin: 0.5em 0;
}

/*  Ensure content is interactable.
    */
.sidenote-inner-wrapper > * {
    position: relative;
    z-index: 1;
}

/*=--------------------------------------=*/
/*= Sidenote contents layout corrections =*/
/*=--------------------------------------=*/

.sidenote blockquote {
    margin: 1.5em 0 0.75em 0;
}
.sidenote pre {
    margin: 1.75em 0 0.75em 0;
}
.sidenote blockquote + *,
.sidenote pre + * {
    margin-top: 1.75em;
}

.sidenote p + p {
    text-indent: 1em;
}

#markdownBody .sidenote ul,
#markdownBody .sidenote ol {
    padding: 0 0 0 1.75em;
}

#markdownBody .sidenote li {
    text-align: left;
}

/*=-----------=*/
/*= Citations =*/
/*=-----------=*/

.footnote-ref.highlighted::before,
.footnote-ref:target::before,
.footnote-ref.targeted::before {
    background-color: var(--GW-footnote-ref-highlight-background-color);
    box-shadow:
        0 0 0 1px var(--GW-footnote-ref-highlight-box-shadow-color),
        0 0 0 2px var(--GW-footnote-ref-highlight-box-shadow-interstitial-color),
        0 0 0 3px var(--GW-footnote-ref-highlight-box-shadow-color);
}
/*  (Not very) special styles for (everyone except) special browsers.
    */
@supports not (-moz-user-focus: normal) {
	@media only screen and (max-width: 176ch) {
		.footnote-ref:target::before {
			background-color: inherit;
			box-shadow: none;
		}
	}
}

/*=-------------------------------=*/
/*= Sidenote self-links (numbers) =*/
/*=-------------------------------=*/

.sidenote > .sidenote-self-link {
    font-weight: 600;
    position: absolute;
    top: 3px;
    border-style: dotted;
    border-color: var(--GW-sidenote-self-link-border-color);
    border-width: 1px 1px 0px 1px;
    width: 2em;
    height: 2em;
    display: flex;
    align-items: center;
    justify-content: center;
    z-index: 1;
}
/*  Disable link underlining.
    */
article > :not(#TOC) .sidenote > .sidenote-self-link {
    background-image: none;
}
#sidenote-column-left .sidenote > .sidenote-self-link {
    right: 3px;
}
#sidenote-column-right .sidenote > .sidenote-self-link {
    left: 3px;
}

/* /\* Sidenotes return links: align to the sidenote box like the sidenote numbering *\/ */
/* #sidenote-column-left .footnote-back { */
/*   position: absolute; */
/*   bottom: -8px; */
/*   border-color: #aaa; */
/*   border-width: 1px 1px 0px 1px; */
/*   width: 1.6em; */
/*   height: 2em; */
/*   display: flex; */
/*   align-items: center; */
/*   justify-content: center; */
/*   right: 0px; */
/* } */
/* #sidenote-column-right .footnote-back { */
/*   position: absolute; */
/*   bottom: -6px; */
/*   border-color: #aaa; */
/*   border-width: 1px 1px 0px 1px; */
/*   width: 1.6em; */
/*   height: 2em; */
/*   display: flex; */
/*   align-items: center; */
/*   justify-content: center; */
/*   right: 0px; */
/* } */
/* /\* special-case: move the return link into blockquotes to avoid messy partial overlap *\/ */
/* #sidenote-column-left blockquote + .footnote-back { margin-bottom: 9px; } */
/* #sidenote-column-right blockquote + .footnote-back { margin-bottom: 7px; } */
/* #sidenote-column-left ul + .footnote-back { margin-bottom: -11px; } */

/*=--------------=*/
/*= Margin notes *=/
/*=--------------=*/
/* display inline on mobile/narrow windows; on sufficiently-wide screens, pop out as number-less sidenotes */
.marginnote {
    /* bolding turns out to be too obtrusive for users' liking; italicized both inline & popped-out */
    font-style: italic;
}
.marginnote.inline::after {
    content: " ";
}
.marginnote.sidenote {
    float: right;
    position: absolute;
    left: calc(100% + 3em);
    text-align: left;
    -webkit-hyphens: none;
    -moz-hyphens: none;
    hyphens: none;
    text-indent: 0;
    width: calc((100vw - 112ch) / 2 - 5em);
    font-size: 0.85em;
    opacity: 0.85;
    z-index: 1;
}
.marginnote.sidenote:hover {
    box-shadow: none;
}
/* make links in margin notes (somewhat unusual but should be supported simply because that's what one would expect) clickable/hover-able */
.sidenote.marginnote::after {
    z-index: -1;
}

/**********/
/* TABLES */
/**********/

.tableWrapper {
    margin: 2em 0 2.125em 0;
    overflow-x: auto;
    overflow-y: hidden;
    box-sizing: border-box;
}
h1 + .tableWrapper,
h2 + .tableWrapper,
h3 + .tableWrapper,
h4 + .tableWrapper,
h5 + .tableWrapper,
h6 + .tableWrapper {
    margin: 0 0 2.125em 0;
}

table {
    margin: 0;
    padding: 0;
    border-collapse: collapse;
    width: 100%;
    font-size: 0.75em;
    border-style: solid;
    border-color: var(--GW-table-border-color);
    border-width: 2px 0;
}

/*=-------------------=*/
/*= Full-width tables =*/
/*=-------------------=*/

.tableWrapper.full-width {
    background-color: var(--GW-table-full-width-background-color);
    z-index: 1;
    position: relative;
}

/*=-------------=*/
/*= Table parts =*/
/*=-------------=*/

table caption {
    padding: 0.25em 0.75em;
    font-style: italic;
    font-size: 1.25em;
    border-top: 2px solid var(--GW-table-caption-border-color);
}

table th,
table td {
    padding: 7px 10px;
    line-height: 1.35;
}
table th {
    font-weight: bold;
    border-bottom: 1px solid var(--GW-table-row-horizontal-border-color);
    text-align: left;
}
table td {
    vertical-align: top;
}
table th + th,
table td + td {
    border-left: 1px solid var(--GW-table-cell-vertical-border-color);
}

/*=--------------------------------------------------=*/
/*= Horizontal scrollbar styling (Webkit/Blink only) =*/
/*=--------------------------------------------------=*/

.tableWrapper::-webkit-scrollbar {
    height: 16px;
}
.tableWrapper::-webkit-scrollbar-thumb {
    background-image: url('data:image/gif;base64,R0lGODlhBAAEAPAAMXd3d////ywAAAAABAAEAAACBgQShqgJBQA7');
    background-size: 2px;
    box-shadow:
        0 2px 0 0   var(--GW-table-scrollbar-track-color) inset,
        0 0   0 1px var(--GW-table-scrollbar-border-color) inset,
        0 2px 0 1px var(--GW-table-scrollbar-border-color) inset;
}
.tableWrapper::-webkit-scrollbar-thumb:hover {
    background-image: url('data:image/gif;base64,R0lGODlhBAAEAPAAMQAAAP///ywAAAAABAAEAAACBgQShqgJBQA7');
}

/*  Add little icons to tables handled by tablesorter.js
    to advertise that they are sortable.
    http://tablesorter.com/docs/#Configuration
    */
th.tablesorter-header {
    background-image: url('/static/img/bg.gif');
    cursor: pointer;
    font-weight: bold;
    background-repeat: no-repeat;
    background-position: center left;
    padding-left: 20px;
}
th.header:hover {
    background-color: var(--GW-table-column-heading-hover-background-color);
}
th.tablesorter-headerAsc {
    background-image: url('/static/img/small_asc.gif');
}
th.tablesorter-headerDesc {
    background-image: url('/static/img/small_desc.gif');
}
th.tablesorter-headerAsc,
th.tablesorter-headerDesc,
th.tablesorter-headerAsc:hover,
th.tablesorter-headerDesc:hover {
    background-color: var(--GW-table-sorted-column-heading-background-color);
    color: var(--GW-table-sorted-column-heading-text-color);
    text-shadow:
       0.5px 0.5px 0 var(--GW-table-sorted-column-heading-text-shadow-color),
       0 0 1px var(--GW-table-sorted-column-heading-text-shadow-color);
}

/*  zebra-stripe tables (CSS3); from Twitter's bootstrap package
    NOTE: we tried 3-cycle zebra striping tables, but didn't pass muster.
    */
:not(.small-table) > table tr:nth-child(odd) td {
    background-color: var(--GW-table-zebra-stripe-alternate-row-background-color);
    --GW-link-underline-background-color: var(--GW-table-zebra-stripe-alternate-row-background-color);
}
#markdownBody table tbody tr:hover {
    outline: 1px dotted var(--GW-table-row-hover-outline-color);
}

/*  Tables in blockquotes.
    */
blockquote :not(.small-table) > table {
    --GW-table-zebra-stripe-alternate-row-background-color: var(--GW-body-background-color);
}
blockquote table th + th,
blockquote table td + td {
    border-left: 1px solid var(--GW-blockquote-background-color);
}

/*  Corrected version of suppliers tables CSS on /Modafinil; original by cwillu
    */
#suppliers-prices th {
    padding: 3px 15px;
}
#suppliers-prices td {
    padding: 0 15px;
}
#suppliers-prices th:nth-last-child(n+3),
#suppliers-prices td:nth-last-child(n+3) {
    text-align: right !important;
}
#suppliers-prices td:nth-child(1):after {
    content: " mg/$";
}
#suppliers-prices td:nth-child(2):after {
    content: " mg";
}
#suppliers-prices td:nth-child(3):before {
    content: "x";
    opacity: 0.4;
}
#suppliers-prices td:nth-child(4):before,
#suppliers-prices td:nth-child(5):before {
    content: "$";
}

/*=--------------------------------------------------=*/
/*= Horizontal scrollbar styling (Webkit/Blink only) =*/
/*=--------------------------------------------------=*/

pre::-webkit-scrollbar {
    height: 16px;
    background-color: var(--GW-pre-element-scrollbar-track-color);
}
pre::-webkit-scrollbar-thumb {
    background-color: var(--GW-pre-element-scrollbar-thumb-color);
    box-shadow:
        0 0 0 3px var(--GW-pre-element-scrollbar-track-color) inset;
}
pre::-webkit-scrollbar-thumb:hover {
    background-color: var(--GW-pre-element-scrollbar-thumb-hover-color);
}

/***************/
/* CODE BLOCKS */
/***************/

code {
    --GW-link-underline-background-color: var(--GW-code-element-background-color);

    border: 1px solid var(--GW-code-element-border-color);
    background-color: var(--GW-code-element-background-color);

    padding: 0 4px;

    /*  Tufte CSS's monospace/sans suggestions, borrowing from Github: */
    /*  Added IBM Plex Mono webfont for styling consistency across platforms. */
    /* Primary font: https://en.wikipedia.org/wiki/IBM_Plex This was chosen for its dotted/slashed zero (a sine qua non of coding fonts where O/0 ambiguity is fatal), and for rendering well on Macs. */
    font-family: "IBM Plex Mono", "Liberation Mono", Consolas, Courier, monospace;
    /*  OpenType stylistic sets to enable single-story 'g' and slashed zero in
        IBM Plex Mono. */
    font-feature-settings: 'ss02', 'ss03';

    font-size: 0.9em;
    word-break: break-all;
    hyphens: none;
}
pre {
    overflow: auto;
    margin: 1.75em auto;
    border: 1px solid var(--GW-pre-element-border-color);
    background-color: var(--GW-pre-element-background-color);
    cursor: text;
    max-height: calc(100vh - 8em);
}
pre code {
    display: block;
    padding: 8px 14px;
    margin: 0;
    border: none;
    background-color: transparent;
}

/*=------------------------------------------------------------------------------------------=*/
/*= Source code highlighting for pandoc/skylighting-generated syntax classes (not Pygments)  =*/
/*=------------------------------------------------------------------------------------------=*/

/* Monochrome-ish code highlighting theme, loosely based on Pygments's algol_nu (CSS: https://github.com/lukelbd/proplot/blob/master/docs/_static/pygments/algol_nu.css demo: https://xyproto.github.io/splash/docs/longer/algol_nu.html ; Python: https://github.com/pycom/EricShort/blob/master/ThirdParty/Pygments/pygments/styles/algol.py ). */
/* This skips the underlining and overuse of graying, and uses a bit of blue as an alternative, and retains red for warnings/errors. */
/* TODO: create a natural code sample that exercises all the classes; check readability of the faded comments in dark mode */
code span    { color: var(--GW-syntax-highlight-color-normal); } /* Normal */
code span.at { color: var(--GW-syntax-highlight-color-attribute); } /* Attribute */
code span.dt { color: var(--GW-syntax-highlight-color-data-type); font-weight: bold; font-style: italic  } /* DataType */
code span.va { color: var(--GW-syntax-highlight-color-variable); font-weight: bold; font-style: italic } /* Variable */
code span.ot { color: var(--GW-syntax-highlight-color-other); font-weight: bold; font-style: italic } /* Other */
code span.pp { color: var(--GW-syntax-highlight-color-preprocessor); font-weight: bold; font-style: italic } /* Preprocessor */
code span.ex { color: var(--GW-syntax-highlight-color-extension); font-style: italic } /* Extension */
code span.co { color: var(--GW-syntax-highlight-color-comment); } /* Comment */
code span.cf { color: var(--GW-syntax-highlight-color-control-flow); font-weight: bold; } /* ControlFlow */
code span.kw { color: var(--GW-syntax-highlight-color-keyword); font-weight: bold; } /* Keyword */
code span.op { color: var(--GW-syntax-highlight-color-operator); } /* Operator */
code span.sc { color: var(--GW-syntax-highlight-color-special-char); } /* SpecialChar */
code span.bu { color: var(--GW-syntax-highlight-color-built-in); font-weight: bold; } /* BuiltIn */
code span.fu { color: var(--GW-syntax-highlight-color-function); } /* Function */
code span.cn { color: var(--GW-syntax-highlight-color-constant); font-weight: bold; } /* Constant */
code span.dv { color: var(--GW-syntax-highlight-color-dec-val); font-weight: bold; } /* DecVal */
code span.bn { color: var(--GW-syntax-highlight-color-base-n); font-weight: bold; font-feature-settings: 'ss01'; } /* BaseN: "dsBaseN, values with a base other than 10." */
code span.fl { color: var(--GW-syntax-highlight-color-float);  font-weight: bold; font-feature-settings: 'ss01'; } /* Float */
code span.in { color: var(--GW-syntax-highlight-color-information); font-weight: bold; } /* Information */
code span.ch { color: var(--GW-syntax-highlight-color-char); font-style: italic; } /* Char */
code span.st { color: var(--GW-syntax-highlight-color-string); font-style: italic; } /* String */
code span.ss { color: var(--GW-syntax-highlight-color-special-string); font-weight: bold; font-style: italic } /* SpecialString: "dsSpecialString, SQL, regexes, HERE docs, LaTeX math mode, ..."x1 */
code span.vs { color: var(--GW-syntax-highlight-color-verbatim-string); font-style: italic; } /* VerbatimString: "dsVerbatimString, verbatim or raw strings like 'raw \backlash' in Perl, CoffeeScript, and shells, as well as r'\raw' in Python." */
code span.al { color: var(--GW-syntax-highlight-color-alert); text-decoration: double underline; font-weight: bold; } /* Alert */
code span.er { color: var(--GW-syntax-highlight-color-error); } /* Error */
code span.im { color: var(--GW-syntax-highlight-color-import); font-weight: bold; font-style: italic } /* Import */

/********/
/* MATH */
/********/

.mjpage__block {
    display: block;
    overflow: auto;
    overflow-y: hidden;
    margin: 1.25em auto;
}
.mjpage__block .MJXc-display {
    margin: 0;
    padding: 0.25em 0;
}
.mjpage__block::-webkit-scrollbar {
    height: 14px;
    border: 1px solid var(--GW-math-block-scrollbar-border-color);
}
.mjpage__block::-webkit-scrollbar-thumb {
    box-shadow:
        0 0 0 2px var(--GW-math-block-scrollbar-track-color) inset,
        0 0 0 8px var(--GW-math-block-scrollbar-thumb-color) inset;
    border-color: var(--GW-math-block-scrollbar-border-color) transparent;
    border-style: solid;
    border-width: 1px;
}
.mjpage__block:hover::-webkit-scrollbar-thumb:hover {
    box-shadow:
        0 0 0 2px var(--GW-math-block-scrollbar-track-color) inset,
        0 0 0 8px var(--GW-math-block-scrollbar-track-hover-color) inset;
}

/********/
/* MISC */
/********/

/* LaTeX: Format the LaTeX symbol correctly (a higher up, e lower) (borrowed from https://latex.now.sh/ ) */
.latex span:nth-child(1) {
    text-transform: uppercase;
    font-size: 0.76em;
    vertical-align: 0.25em;
    margin-left: -0.30em;
    margin-right: -0.08em;
    line-height: 1ex;
}
.latex span:nth-child(2) {
    text-transform: uppercase;
    vertical-align: -0.5ex;
    margin-left: -0.160em;
    margin-right: -0.120em;
    line-height: 1ex;
}

/*************/
/* DROP CAPS */
/*************/
/*  "drop caps"/"initials" (https://en.wikipedia.org/wiki/Initial
    https://wiki.obormot.net/Reference/DropCapsDemo) are large fancy
    block letters used to start a page/section. We skip them on mobile because
    they use up 8-12KB each (even after @font-face subset optimization to load
    only 1 letter at a time), and take up a lot of screen space.
    (Mobile users can't have nice things.) To implement them, each Markdown
    page has a custom metadata field like "css: drop-caps-goudy" which is
    substituted into the compiled HTML like
    '<body class="pagename drop-caps-goudy">', allowing defining of multiple
    drop-caps and customized per page. The 3 drop-caps right now are Goudy
    ('drop-caps-goudy'), yinit ('drop-caps-yinit'), and
    De-Zs/Deutsche Zierschrift ('drop-caps-de-zs'). Goudy is for
    literary/historical/humanities pages, yinit is for technical/scientific
    pages, and De-Zs is for everything else.
    */
@media only screen and (min-width: 65ch) {
    body[class*='drop-caps-'] #markdownBody > p:first-child::first-letter,
    body[class*='drop-caps-'] .abstract + p::first-letter,
    body[class*='drop-caps-'] #markdownBody > .epigraph:first-child + p::first-letter,
    #markdownBody *[class*='drop-cap-']::first-letter,
    #markdownBody *[class*='drop-cap-'] > p::first-letter {
        font-style: normal;
        font-weight: normal;
        float: left;
    }

    /*  All of these numbers are magic.
        */
    body.drop-caps-goudy #markdownBody > p:first-child::first-letter,
    body.drop-caps-goudy .abstract + p::first-letter,
    body.drop-caps-goudy #markdownBody > .epigraph:first-child + p::first-letter,
    #markdownBody .drop-cap-goudy::first-letter,
    #markdownBody .drop-cap-goudy > p::first-letter {
        font-family: "Goudy Initialen";
        font-size: 7em;
        line-height: 1;
        margin: 0.025em 0.02em -0.25em 0;
    }
    body.drop-caps-yinit #markdownBody > p:first-child::first-letter,
    body.drop-caps-yinit .abstract + p::first-letter,
    body.drop-caps-yinit #markdownBody > .epigraph:first-child + p::first-letter,
    #markdownBody .drop-cap-yinit::first-letter,
    #markdownBody .drop-cap-yinit > p::first-letter {
        font-family: Yinit;
        font-size: 5.625em;
        line-height: 1.35;
        margin: 0.07em 0.08em -0.5em 0;
        text-shadow: 0 0 0 var(--GW-drop-caps-yinit-text-shadow-color);
        color: var(--GW-drop-caps-yinit-color);
    }
    body.drop-caps-de-zs #markdownBody > p:first-child::first-letter,
    body.drop-caps-de-zs .abstract + p::first-letter,
    body.drop-caps-de-zs #markdownBody > .epigraph:first-child + p::first-letter,
    #markdownBody .drop-cap-de-zs::first-letter,
    #markdownBody .drop-cap-de-zs > p::first-letter {
        font-family: "Deutsche Zierschrift";
        font-size: 6.625em;
        line-height: 1.1;
        margin: 0.01em 0.03em -0.25em 0;
        color: var(--GW-drop-caps-de-zs-color);
    }
    body.drop-caps-cheshire #markdownBody > p:first-child::first-letter,
    body.drop-caps-cheshire .abstract + p::first-letter,
    body.drop-caps-cheshire #markdownBody > .epigraph:first-child + p::first-letter,
    #markdownBody .drop-cap-cheshire::first-letter,
    #markdownBody .drop-cap-cheshire > p::first-letter {
        font-family: "Cheshire Initials";
        font-size: 6.75em;
        line-height: 1;
        margin: 0.045em 0.05em -0.25em 0;
        color: var(--GW-drop-caps-cheshire-color);
    }
    body.drop-caps-kanzlei #markdownBody > p:first-child::first-letter,
    body.drop-caps-kanzlei .abstract + p::first-letter,
    body.drop-caps-kanzlei #markdownBody > .epigraph:first-child + p::first-letter,
    #markdownBody .drop-cap-kanzlei::first-letter,
    #markdownBody .drop-cap-kanzlei > p::first-letter {
        font-family: "Kanzlei Initialen";
        font-size: 7em;
        line-height: 1;
        margin: 0.025em 0.025em -0.25em -0.03em;
        color: var(--GW-drop-caps-kanzlei-color);
    }

    /*  Compensating for responsive line-height reduction.
        */
    @media only screen and (max-width: 120ch) {
        body.drop-caps-goudy #markdownBody > p:first-child::first-letter,
        body.drop-caps-goudy .abstract + p::first-letter,
        body.drop-caps-goudy #markdownBody > .epigraph:first-child + p::first-letter,
        #markdownBody .drop-cap-goudy::first-letter,
        #markdownBody .drop-cap-goudy > p::first-letter {
            font-size: 6.875em;
        }
        body.drop-caps-yinit #markdownBody > p:first-child::first-letter,
        body.drop-caps-yinit .abstract + p::first-letter,
        body.drop-caps-yinit #markdownBody > .epigraph:first-child + p::first-letter,
        #markdownBody .drop-cap-yinit::first-letter,
        #markdownBody .drop-cap-yinit > p::first-letter {
            font-size: 5.375em;
        }
        body.drop-caps-de-zs #markdownBody > p:first-child::first-letter,
        body.drop-caps-de-zs .abstract + p::first-letter,
        body.drop-caps-de-zs #markdownBody > .epigraph:first-child + p::first-letter,
        #markdownBody .drop-cap-de-zs::first-letter,
        #markdownBody .drop-cap-de-zs > p::first-letter {
            font-size: 6.5em;
        }
        body.drop-caps-cheshire #markdownBody > p:first-child::first-letter,
        body.drop-caps-cheshire .abstract + p::first-letter,
        body.drop-caps-cheshire #markdownBody > .epigraph:first-child + p::first-letter,
        #markdownBody .drop-cap-cheshire::first-letter,
        #markdownBody .drop-cap-cheshire > p::first-letter {
            font-size: 6.625em;
        }
        body.drop-caps-kanzlei #markdownBody > p:first-child::first-letter,
        body.drop-caps-kanzlei .abstract + p::first-letter,
        body.drop-caps-kanzlei #markdownBody > .epigraph:first-child + p::first-letter,
        #markdownBody .drop-cap-kanzlei::first-letter,
        #markdownBody .drop-cap-kanzlei > p::first-letter {
            font-size: 6.875em;
        }
    }
    @media only screen and (max-width: 100ch) {
        body.drop-caps-goudy #markdownBody > p:first-child::first-letter,
        body.drop-caps-goudy .abstract + p::first-letter,
        body.drop-caps-goudy #markdownBody > .epigraph:first-child + p::first-letter,
        #markdownBody .drop-cap-goudy::first-letter,
        #markdownBody .drop-cap-goudy > p::first-letter {
            font-size: 6.625em;
        }
        body.drop-caps-yinit #markdownBody > p:first-child::first-letter,
        body.drop-caps-yinit .abstract + p::first-letter,
        body.drop-caps-yinit #markdownBody > .epigraph:first-child + p::first-letter,
        #markdownBody .drop-cap-yinit::first-letter,
        #markdownBody .drop-cap-yinit > p::first-letter {
            font-size: 5.25em;
        }
        body.drop-caps-de-zs #markdownBody > p:first-child::first-letter,
        body.drop-caps-de-zs .abstract + p::first-letter,
        body.drop-caps-de-zs #markdownBody > .epigraph:first-child + p::first-letter,
        #markdownBody .drop-cap-de-zs::first-letter,
        #markdownBody .drop-cap-de-zs > p::first-letter {
            font-size: 6.25em;
        }
        body.drop-caps-cheshire #markdownBody > p:first-child::first-letter,
        body.drop-caps-cheshire .abstract + p::first-letter,
        body.drop-caps-cheshire #markdownBody > .epigraph:first-child + p::first-letter,
        #markdownBody .drop-cap-cheshire::first-letter,
        #markdownBody .drop-cap-cheshire > p::first-letter {
            font-size: 6.3125em;
        }
        body.drop-caps-kanzlei #markdownBody > p:first-child::first-letter,
        body.drop-caps-kanzlei .abstract + p::first-letter,
        body.drop-caps-kanzlei #markdownBody > .epigraph:first-child + p::first-letter,
        #markdownBody .drop-cap-kanzlei::first-letter,
        #markdownBody .drop-cap-kanzlei > p::first-letter {
            font-size: 6.6875em;
        }
    }

    /*  Special styles for special browsers.
        */
    @supports (-moz-user-focus: normal) {
        body.drop-caps-goudy #markdownBody > p:first-child::first-letter,
        body.drop-caps-goudy .abstract + p::first-letter,
        body.drop-caps-goudy #markdownBody > .epigraph:first-child + p::first-letter,
        #markdownBody .drop-cap-goudy::first-letter,
        #markdownBody .drop-cap-goudy > p::first-letter {
            margin: 0.05em 0.02em 0 0;
        }
        body.drop-caps-yinit #markdownBody > p:first-child::first-letter,
        body.drop-caps-yinit .abstract + p::first-letter,
        body.drop-caps-yinit #markdownBody > .epigraph:first-child + p::first-letter,
        #markdownBody .drop-cap-yinit::first-letter,
        #markdownBody .drop-cap-yinit > p::first-letter {
            margin: 0.06em 0.06em 0 0;
        }
        body.drop-caps-de-zs #markdownBody > p:first-child::first-letter,
        body.drop-caps-de-zs .abstract + p::first-letter,
        body.drop-caps-de-zs #markdownBody > .epigraph:first-child + p::first-letter,
        #markdownBody .drop-cap-de-zs::first-letter,
        #markdownBody .drop-cap-de-zs > p::first-letter {
            margin: 0.06em 0.04em 0 0;
        }
        body.drop-caps-cheshire #markdownBody > p:first-child::first-letter,
        body.drop-caps-cheshire .abstract + p::first-letter,
        body.drop-caps-cheshire #markdownBody > .epigraph:first-child + p::first-letter,
        #markdownBody .drop-cap-cheshire::first-letter,
        #markdownBody .drop-cap-cheshire > p::first-letter {
            margin: 0.06em 0.04em 0 0;
        }
        body.drop-caps-kanzlei #markdownBody > p:first-child::first-letter,
        body.drop-caps-kanzlei .abstract + p::first-letter,
        body.drop-caps-kanzlei #markdownBody > .epigraph:first-child + p::first-letter,
        #markdownBody .drop-cap-kanzlei::first-letter,
        #markdownBody .drop-cap-kanzlei > p::first-letter {
            margin: 0.05em 0.02em 0 -0.03em;
        }
    }
}

/*****************/
/* MULTI-COLUMNS */
/*****************/
/* Inspired by Markdeep (https://casual-effects.com/markdeep/features.md.html#multiplecolumns); limited multi-column support as a div class annotation */
/* This is particularly useful for extremely long ('skinny') lists where items tend to be short, such as in /DNM-archives#overall-coverage or /Replication */
/* Uses CSS3 columns: https://developer.mozilla.org/en-US/docs/Web/CSS/CSS_Columns/Using_multi-column_layouts https://www.caniuse.com/#feat=multicolumn */
/* Currently limited to lists due to issues with hidden:overflow in FF and sidenotes.js in Chrome. */
.columns > ul,
.columns > ol {
    column-width: 30ch;
    column-gap: 6ch;
    margin-bottom: 2em;
}
.columns > ul li,
.columns > ol li,
.columns > ul li p,
.columns > ol li p {
    text-align: left;
    break-inside: avoid;
}

.columns > ul figure {
    margin: 0 0 1.5em 0;
}

/***************/
/* ADMONITIONS */
/***************/
/* Highlighted boxes: 'admonitions' are small break-out boxes with notes, tips, warnings, etc. for the reader.  */
/* These are particularly useful in didactic technical writing, where there are many ways to slip up while using or coding something. */
/* Available (in increasing order of minatoriness): 'tip', 'note', 'warning', 'error'. */
/* Based on Markdeep's implementation: https://casual-effects.com/markdeep/features.md.html#basicformatting/admonitions (which appears loosely inspired by Wikipedia's notification templates like `{{NPOV}}`) */
/* and modified to grayscale (increasing intensity == increasing warning) for gwern.net. */
/* Usage examples: */
/* - <div class="admonition tip"><div class="admonition-title">Tip title (optional)</div> text</div> */
/* - <div class="admonition note"><div class="admonition-title">Note title (*)</div> text</div> */
/* - <div class="admonition warning"><div class="admonition-title">Warning title (*)</div> text</div> */
/* - <div class="admonition error"><div class="admonition-title">Error title (*)</div> text</div> */
.admonition {
    font-family: "Lucida Sans Unicode", "Source Sans Pro", Helvetica, "Trebuchet MS", sans-serif;
    font-size: 0.875em;
    position: relative;
    margin: 2em 0 1.5em 0;
    padding: 0.75em 1.25em 0.875em 1.125em;
    border-left: 2.875em solid var(--GW-admonition-default-left-border-color);
    background-color: var(--GW-admonition-default-background-color);
}
.admonition-title {
    font-weight: bold;
}
.admonition.tip {
    border-left-color: var(--GW-admonition-tip-left-border-color);
    background-color: var(--GW-admonition-tip-background-color);
}
.admonition.warn,
.admonition.warning {
    border-left-color: var(--GW-admonition-warning-left-border-color);
    background-color: var(--GW-admonition-warning-background-color);
    color: var(--GW-admonition-warning-text-color);
}
.admonition.warn > .admonition-title::after,
.admonition.warning > .admonition-title::after {
    background-color: var(--GW-admonition-warning-title-background-color);
}
.admonition.error {
    border-left-color: var(--GW-admonition-error-left-border-color);
    background-color: var(--GW-admonition-error-background-color);
    color: var(--GW-admonition-error-text-color);
}
.admonition.error > .admonition-title::after {
    background-color: var(--GW-admonition-error-title-background-color);
}

.admonition.note::before,
.admonition.tip::before,
.admonition.warn::before,
.admonition.warning::before,
.admonition.error::before {
    width: 2.875em;
    height: 100%;
    position: absolute;
    top: 0;
    right: 100%;
    padding: 0.625em;
    box-sizing: border-box;
}

.admonition.tip::before {
    content: url('/static/img/icons/info-circle.svg');
}
.admonition.note::before {
    content: url('/static/img/icons/arrow-right-white.svg');
    padding: 0.75em;
}
.admonition.warn::before,
.admonition.warning::before {
    content: url('/static/img/icons/exclamation-triangle-white.svg');
    padding-top: 0.75em;
}
.admonition.error::before {
    content: url('/static/img/icons/skull-crossbones-white.svg');
    padding: 0.75em;
}

.admonition p:last-child {
    margin-bottom: 0;
}

.admonition code {
    background-color: transparent;
    border: none;
    padding-left: 0;
    font-size: unset;
}

article > :not(#TOC) .admonition a:link {
    text-shadow: none;
    color: currentColor;
    background-image: none;
    text-decoration: underline;
}
article > :not(#TOC) .admonition a:hover {
    text-decoration: dotted underline;
}

/*******************************/
/* PAGE-SPECIFIC MODIFICATIONS */
/*******************************/

/*=-------------------------=*/
/*= Index page & Tags pages =*/
/*=-------------------------=*/

/*  Internal links on the home page need no decoration. */
body.index #markdownBody a[href^="."]:not([href*="/docs/"]):not([href*="/images/"])::after,
body.index #markdownBody a[href^="https://www.gwern.net/"]:not([href$=".pdf"])::after {
    content: none;
}

/* the /index needs more space in the lists for mobile users */
@media only screen and (max-width: 64.9ch) {
    body.index #markdownBody li {
        line-height: 1.65;
    }
}

/*  Less fancy headings.
    */
body.index section:not(.collapse) > h1:first-child {
    font-size: 1.5em;
    line-height: 1.125;
    box-shadow: none;
    text-align: left;
    font-weight: bold;
    margin-left: 0;
    padding: 0;
}

/*  Nice-looking bottom decoration.
    */
body.index article,
body.tags article {
    position: relative;
    padding-bottom: 4em;
}
body.index article::after,
body.tags article::after {
    content: "";
    background-color: var(--GW-body-background-color);
    background-image: url('/static/img/logo/logo-smooth.svg');
    display: block;
    position: absolute;
    bottom: 0.75em;
    width: 22px;
    height: 30px;
    background-size: contain;
    background-position: center;
    background-repeat: no-repeat;
    left: 0;
    right: 0;
    margin: auto;
    padding: 0 10px 0 11px;
    z-index: 1;
}
body.index article::before,
body.tags article::before {
    content: "";
    display: block;
    position: absolute;
    bottom: calc(0.75em + 15px);
    height: 1px;
    border-bottom: 1px dotted var(--GW-index-page-bottom-ornament-line-color);
    width: 100%;
}

/* For desktop users, we hide the horizontal rulers on the /index page as they are unnecessary given the flowing columns; for mobile users, we'll separate sections by rulers because they only get a single very long column to scroll through, which lacks a sense of hierarchy/chunking. However, desktop users still get the initial <hr> inserted by sed to divide the two blocks of New/Popular/Notable from all-topics sections (which has no class set on it). */
@media only screen and (min-width: 65ch) {
    body.index [class^='horizontalRule'] hr::after {
        display: none;
    }
}

/*=---------------=*/
/*= /Book-reviews =*/
/*=---------------=*/
body.bookreviews #markdownBody blockquote {
  clear: none;
}
body.bookreviews #markdownBody ol {
  overflow: unset;
}

body.bookreviews #markdownBody h2 + p {
    margin: -0.5em 0 1.5em 0;
    display: flex;
    flex-flow: row;
    justify-content: flex-start;
    max-width: 100%;
}
body.bookreviews h2 + p span {
    white-space: nowrap;
}
body.bookreviews h2 + p span + span {
    margin-left: 1em;
}
body.bookreviews h2 + p span:first-of-type {
    flex: 0 1 auto;
    max-width: 100%;
    text-overflow: ellipsis;
    overflow: hidden;
}
body.bookreviews h2 + p span:first-of-type:hover {
    overflow: visible;
    white-space: normal;
    text-align: left;
    height: 1em;
    padding-left: 1.5em;
    text-indent: -1.5em;
}

/*=-------=*/
/*= /Mead =*/
/*=-------=*/

/*  This is for the pictures of mead bottles next to the reviews.
    */
body.mead p > img {
    float: right;
    max-height: 8em;
    width: auto;
    position: relative;
    z-index: 1;
    margin: 1em 1em 1em 2em;
    box-shadow:
        0 0 0 15px var(--GW-page-mead-image-box-shadow-inner-color),
        0 0 0 16px var(--GW-page-mead-image-box-shadow-outer-color),
        0 0 0 17px transparent;
}

/*=-------=*/
/*= /Hafu =*/
/*=-------=*/

body.hafu .tableWrapper#hafu-list-table td:last-of-type {
    width: 50%;
}

/*=------------------=*/
/*= /komm-susser-tod =*/
/*=------------------=*/

body.kommsussertod .tableWrapper#lyrics-table {
    padding: 0 calc((100vw - 6.5ch - 105ch) / 2);
}

/*=----------------=*/
/*= /Catnip-survey =*/
/*=----------------=*/

body.catnipsurvey .tableWrapper#results-table {
    padding: 0 calc((100vw - 6.5ch - 120ch) / 2);
}

/*=---------=*/
/*= /Iodine =*/
/*=---------=*/

body.iodine .tableWrapper#data-table {
    padding: 0 calc((100vw - 6.5ch - 105ch) / 2);
}

/*=--------------=*/
/*= /DNM-arrests =*/
/*=--------------=*/

body.dnmarrests .tableWrapper#data-table td:nth-of-type(6),
body.dnmarrests .tableWrapper#data-table td:nth-of-type(12),
body.dnmarrests .tableWrapper#data-table td:nth-of-type(13) {
    white-space: nowrap;
}
body.dnmarrests .tableWrapper#data-table td:last-of-type {
    width: 20%;
}

/*************************/
/* UI ELEMENTS CONTAINER */
/*************************/

#ui-elements-container {
    position: fixed;
    top: 0;
    left: 0;
    width: 100%;
    height: 100%;
    z-index: 10000;
    pointer-events: none;
}
#ui-elements-container > * {
    pointer-events: auto;
}

/***************/
/* IMAGE FOCUS */
/***************/

/*=--------=*/
/*= Colors =*/
/*=--------=*/
/* colors are now in /static/css/colors.css or colors-dark.css */

/*=--------------=*/
/*= Hover styles =*/
/*=--------------=*/

#markdownBody img:hover {
    filter: drop-shadow(0 0 3px var(--SA-image-focus-image-hover-drop-shadow-color));
    cursor: zoom-in;
}
#markdownBody img:active {
    transform: scale(0.975);
}

/*=---------=*/
/*= Overlay =*/
/*=---------=*/

#image-focus-overlay {
    position: fixed;
    top: 0;
    right: 0;
    bottom: 0;
    left: 0;
    z-index: 2;
    display: none;
    cursor: zoom-out;
}
#image-focus-overlay::before {
    content: "";
    display: block;
    position: absolute;
    top: 0;
    right: 0;
    bottom: 0;
    left: 0;
    background-color: var(--SA-image-focus-overlay-background-color);
    opacity: 0.9;
    z-index: -1;
}
#image-focus-overlay.engaged {
    display: initial;
}

#image-focus-overlay img {
    margin: auto;
    position: absolute;
    top: 0;
    bottom: 0;
    left: 0;
    right: 0;
}

/*=-------------------=*/
/*= Single-image mode =*/
/*=-------------------=*/

#image-focus-overlay:not(.slideshow) .image-number,
#image-focus-overlay:not(.slideshow) .slideshow-buttons,
#image-focus-overlay:not(.slideshow) .slideshow-help-text {
    display: none;
}

/*=---------=*/
/*= Caption =*/
/*=---------=*/

#image-focus-overlay .caption {
    position: absolute;
    bottom: 0.75em;
    background-color: var(--SA-image-focus-overlay-image-caption-background-color);
    left: 4.5em;
    right: 4.5em;
    margin: auto;
    max-width: calc(100% - 9em);
    text-align: center;
    font-family: "Lucida Sans Unicode", "Source Sans Pro", Helvetica, "Trebuchet MS", sans-serif;
    border-radius: 8px;
    z-index: 1;
    transition:
        bottom 0.15s ease;
}
@supports (width: -moz-fit-content) {
    #image-focus-overlay .caption {
        width: -moz-fit-content;
    }
}
@supports (width: fit-content) {
    #image-focus-overlay .caption {
        width: fit-content;
    }
}
#image-focus-overlay .caption.hidden {
    bottom: -50%;
    transition:
        bottom 0.5s ease-in;
}

#image-focus-overlay .caption p {
    margin: 1em 1.25em;
    color: var(--SA-image-focus-overlay-image-caption-text-color);
}
#image-focus-overlay .caption code {
    background-color: inherit;
    border: none;
    font-size: 1em;
}
#image-focus-overlay .caption a {
    color: var(--SA-image-focus-overlay-image-caption-link-color);
}
#image-focus-overlay .caption a:hover {
    color: var(--SA-image-focus-overlay-image-caption-link-hover-color);
}

#image-focus-overlay .caption:not(:empty)::before {
    content: "";
    display: block;
    position: absolute;
    width: 100vw;
    height: calc(100% + 1.5em);
    z-index: -1;
    top: -0.75em;
    left: calc(-50vw + 50%);
}

/*=--------------=*/
/*= Help overlay =*/
/*=--------------=*/

#image-focus-overlay .help-overlay {
    position: absolute;
    display: flex;
    flex-flow: column;
    z-index: 2;
    font-family: "Lucida Sans Unicode", "Source Sans Pro", Helvetica, "Trebuchet MS", sans-serif;
    font-size: 1.25rem;
    padding: 1em;
    border-radius: 10px;
    bottom: 1em;
    right: 1em;
    overflow: hidden;
    white-space: nowrap;
    color: transparent;
    visibility: hidden;
    transition:
        visibility 1s ease,
        color 1s ease,
        background-color 1s ease,
        bottom 0.3s ease;
}
#image-focus-overlay .help-overlay:hover {
    max-width: 24em;
    max-height: 14em;
    background-color: var(--SA-image-focus-overlay-help-box-background-color);
    color: var(--SA-image-focus-overlay-help-box-text-color);
    visibility: visible;
    transition:
        visibility 0.2s ease 0.3s,
        color 0.2s ease 0.3s,
        background-color 0.2s ease 0.3s;
}

#image-focus-overlay .help-overlay::after {
    content: "?";
    font-weight: bold;
    font-size: 2rem;
    position: absolute;
    right: 0;
    bottom: 0;
    padding: 10px;
    color: var(--SA-image-focus-overlay-info-icon-color);
    filter: drop-shadow(0 0 6px var(--SA-image-focus-overlay-info-icon-drop-shadow-color));
    visibility: visible;
    opacity: 0.85;
    transition:
        visibility 1s ease;
}
#image-focus-overlay .help-overlay:hover::after {
    visibility: hidden;
    transition:
        visibility 0.2s ease 0.3s;
}

#image-focus-overlay .help-overlay p {
    margin: 0;
    text-indent: -2em;
    padding-left: 2em;
    max-width: 100%;
    overflow: hidden;
}
#image-focus-overlay .help-overlay p + p {
    margin: 0.75em 0 0 0;
}
#image-focus-overlay .help-overlay.hidden {
    bottom: -2em;
}

/*=--------------=*/
/*= Slide number =*/
/*=--------------=*/

#image-focus-overlay .image-number {
    position: absolute;
    z-index: 2;
    font-family: "Lucida Sans Unicode", "Source Sans Pro", Helvetica, "Trebuchet MS", sans-serif;
    font-size: 1.5rem;
    left: 1em;
    top: 1em;
    font-weight: 600;
    text-shadow:
        0 0  3px var(--SA-image-focus-overlay-image-number-text-shadow-color),
        0 0  5px var(--SA-image-focus-overlay-image-number-text-shadow-color),
        0 0  8px var(--SA-image-focus-overlay-image-number-text-shadow-color),
        0 0 13px var(--SA-image-focus-overlay-image-number-text-shadow-color);
    width: 1.5em;
    text-align: right;
    white-space: nowrap;
    transition: top 0.3s ease;
}
#image-focus-overlay .image-number::before {
    content: "#";
    opacity: 0.3;
}
#image-focus-overlay .image-number::after {
    content: " of " attr(data-number-of-images);
    opacity: 0.3;
}
#image-focus-overlay .image-number:hover::before,
#image-focus-overlay .image-number:hover::after {
    opacity: 1.0;
}
#image-focus-overlay .image-number.hidden {
    top: -1.25em;
}

/*=-------------------=*/
/*= Slideshow buttons =*/
/*=-------------------=*/

#image-focus-overlay .slideshow-buttons {
    position: absolute;
    top: 0;
    left: 0;
    width: 100%;
    height: 100%;
    z-index: 2;
    display: flex;
    justify-content: space-between;
    pointer-events: none;
}
#image-focus-overlay .slideshow-buttons button {
    font-size: 3rem;
    color: var(--SA-image-focus-overlay-slideshow-button-color);
    border: none;
    background-color: transparent;
    position: relative;
    left: 0;
    transition:
        left 0.3s ease;
    pointer-events: auto;
    cursor: pointer;
    width: 4rem;
    background-repeat: no-repeat;
    background-position: center;
    background-origin: content-box;
}
#image-focus-overlay .slideshow-buttons button.next {
    padding: 0.25em 0.25em 0.25em 0.375em;
}
#image-focus-overlay .slideshow-buttons button.previous {
    padding: 0.25em 0.375em 0.25em 0.25em;
}
#image-focus-overlay .slideshow-buttons button svg {
    pointer-events: none;
    fill: currentColor;
}
#image-focus-overlay .slideshow-buttons button::selection {
    background-color: transparent;
}
@media only screen and (hover: hover) {
    #image-focus-overlay .slideshow-buttons button:hover {
        background-color: var(--SA-image-focus-overlay-slideshow-button-hover-background-color);
        color: var(--SA-image-focus-overlay-slideshow-button-hover-color);
    }
    #image-focus-overlay .slideshow-buttons button:not(:disabled):hover svg {
        filter:
            drop-shadow(0 0 1px var(--SA-image-focus-overlay-slideshow-button-hover-drop-shadow-color))
            drop-shadow(0 0 3px var(--SA-image-focus-overlay-slideshow-button-hover-drop-shadow-color));
    }
}
#image-focus-overlay .slideshow-buttons button:active {
    transform: none;
    color: var(--SA-image-focus-overlay-slideshow-button-active-color);
}
#image-focus-overlay .slideshow-buttons button:disabled {
    text-shadow: none;
    background-color: transparent;
    color: var(--SA-image-focus-overlay-slideshow-button-disabled-color);
    cursor: default;
    opacity: 0.4;
}
#image-focus-overlay .slideshow-button.previous.hidden {
    left: -1.75em;
}
#image-focus-overlay .slideshow-button.next.hidden {
    left: 1.75em;
}

/*=---------=*/
/*= Tooltip =*/
/*=---------=*/

.image-wrapper {
    position: relative;
    display: block;
    margin: auto;
}
.image-wrapper::after {
    content: "Click to enlarge";
    display: block;
    position: absolute;
    margin: auto;
    left: 0;
    right: 0;
    bottom: 10px;
    padding: 6px 15px 7px 15px;
    font-size: 1rem;
    font-family: "Lucida Sans Unicode", "Source Sans Pro", Helvetica, "Trebuchet MS", sans-serif;
    background-color: var(--SA-image-focus-image-hover-tooltip-background-color);
    color: var(--SA-image-focus-image-hover-tooltip-text-color);
    border-radius: 5px;
    opacity: 0.0;
    transition: opacity 0.15s ease;
    pointer-events: none;
}
@supports (width: -moz-fit-content) {
    .image-wrapper,
    .image-wrapper::after {
        width: -moz-fit-content;
    }
}
@supports (width: fit-content) {
    .image-wrapper,
    .image-wrapper::after {
        width: fit-content;
    }
}
.image-wrapper:hover::after {
    opacity: 1.0;
}

/**********/
/* POPUPS */
/**********/

#popupdiv {
    font-size: 0.8em;
    box-shadow: 0 0 0 3px var(--GW-popups-body-background-color);
}
#popupdiv > div {
    padding: 0.75em 1em 0.875em 1em;
    border: 3px double var(--GW-popups-popup-border-color);
    background-color: var(--GW-popups-popup-background-color);
    line-height: 1.45;
}

/* TODO: the popups should ideally inherit from the regular CSS once the #markdownBody class is rewritten, and the underlining can be removed */
#popupdiv a {
    text-decoration: underline;
}
#popupdiv a:hover {
    color: var(--GW-popups-popup-link-hover-color);
}

#popupdiv > div .data-field.title {
    font-weight: bold;
    font-size: 1.125em;
}
#popupdiv > div .data-field.author {
    font-style: italic;
}

#popupdiv > div.popup-section-embed,
#popupdiv > div.popup-citation-context {
    padding: 0.75em 1.5em 0.875em 1.5em;
}

#popupdiv > div .icon {
    top: 0.15em;
    font-size: 1.125em;
}

/* TODO: the 4-letter block link icons defined in 'links.css' interact badly with the popup links, so we have to manually filter them out pending a rewrite: */
#popupdiv > div .icon:not([href*='sagepub.com']):not([href*='pnas.org']):not([href*='xkcd.com']):not([href*='rand.org']):not([href*='www.cell.com']):not([href*='publicdomainreview.org']):not([href*='mlp.fandom.com']):not([href*='www.nber.org'])::after {
    margin: 0 0.175em 0 0;
    width: 1em;
    height: 1em;
    font-size: 1em;
}
#popupdiv > div .icon:not([href*='.pdf'])::after {
    background-position: center center;
    background-size: 100%;
}
#popupdiv > div .title-link::after {
    content: none;
}

/*  Scroll bar styles (Webkit/Blink only).
    */
#popupdiv > div::-webkit-scrollbar {
    width: 0.875em;
}
#popupdiv > div::-webkit-scrollbar-thumb {
    background-color: var(--GW-popups-popup-scrollbar-thumb-color);
    box-shadow:
        0 0 0 3px var(--GW-popups-popup-scrollbar-track-color) inset;
}
#popupdiv > div::-webkit-scrollbar-thumb:hover {
    background-color: var(--GW-popups-popup-scrollbar-thumb-hover-color);
}

#popupdiv .originalURL {
  font-size: 0.75em;
}

#popupdiv .iaMirror {
    padding-right: 0.3em;
}

#popupdiv > div .data-field.abstract > p,
#popupdiv > div.popup-section-embed p,
#popupdiv > div.popup-citation-context p {
    text-align: justify;
    text-indent: 1em;
    hyphens: auto;
}

/****************/
/* INTERACTIONS */
/****************/

/*  Image focus vs. popups.
    */
#markdownBody #popupdiv img {
    filter: none;
    cursor: initial;
    transform: none;
}
#markdownBody #popupdiv .popup-screenshot a img {
    cursor: pointer;
}

/*********************/
/* SEQUENTIAL NAV UI */
/*********************/
/* Navigation bar for previous/next page links (horizontal divider based on: https://commons.wikimedia.org/wiki/File:Filet_arabesque.svg ) */

#navigation {
    text-align: center;
}
#navigation a {
    display: inline-block;
}
#navigation a svg {
    width: 100%;
    height: 32px;
}
#navigation #navigation-previous {
    width: 40%;
}
#navigation #navigation-center {
    margin: 0 0.5em;
    width: 13%;
}
#navigation #navigation-next {
    transform: scale(-1, 1);
    width: 39%;
}
/* Index's special appearance requires some top padding */
body.index #navigation {
    margin-top: 2em;
}
/* override underlining: */
#navigation #navigation-previous,
#navigation #navigation-next,
#navigation #navigation-center {
    text-shadow: none;
    background: var(--GW-sequential-nav-link-background-color);
}<|MERGE_RESOLUTION|>--- conflicted
+++ resolved
@@ -602,13 +602,8 @@
 #markdownBody ul ul ul ul ul ul > li::before,
 #popupdiv ul ul ul > li::before,
 #popupdiv ul ul ul ul ul ul > li::before {
-<<<<<<< HEAD
-    content: "\2727"; /* '✧' WHITE FOUR POINTED STAR (U+2727) */
-    transform: rotate(45deg) scale(1.2); /* this rotates into more of a 'lozenge' square for variety's sake */
-    font-weight: bold;
-=======
+    /* this rotates into more of a 'lozenge' square for variety's sake */
     content: url('/static/img/icons/single-white-star-rotated.svg');
->>>>>>> ec4a2c2d
 }
 
 /*=-----------------------=*/
