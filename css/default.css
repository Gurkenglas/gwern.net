--- conflicted
+++ resolved
@@ -1734,39 +1734,6 @@
 
 /* Monochrome-ish code highlighting theme, loosely based on Pygments's algol_nu (CSS: https://github.com/lukelbd/proplot/blob/master/docs/_static/pygments/algol_nu.css demo: https://xyproto.github.io/splash/docs/longer/algol_nu.html ; Python: https://github.com/pycom/EricShort/blob/master/ThirdParty/Pygments/pygments/styles/algol.py ). */
 /* This skips the underlining and overuse of graying, and uses a bit of blue as an alternative, and retains red for warnings/errors. */
-<<<<<<< HEAD
-code span    { color: #1f1c1b; } /* Normal */
-code span.at { color: #002561; } /* Attribute */
-code span.re { color: #002561; background-color: #e0e9f8; } /* RegionMarker */
-code span.dt { font-weight: bold; font-style: italic  } /* DataType */
-code span.va { color: #666666; font-weight: bold; font-style: italic } /* Variable */
-code span.ot { font-weight: bold; font-style: italic } /* Other */
-code span.pp { font-weight: bold; font-style: italic } /* Preprocessor */
-code span.cv { color: #888888; font-style: italic } /* CommentVar */
-code span.ex { color: #888888; font-style: italic } /* Extension */
-code span.co { color: #888888; } /* Comment */
-code span.cf { color: #1f1c1b; font-weight: bold; } /* ControlFlow */
-code span.kw { color: #1f1c1b; font-weight: bold; } /* Keyword */
-code span.op { color: #1f1c1b; } /* Operator */
-code span.sc { color: #607880; } /* SpecialChar */
-code span.do { color: #607880; } /* Documentation */
-code span.bu { color: #002561; font-weight: bold; } /* BuiltIn */
-code span.fu { color: #002561; } /* Function */
-code span.cn { font-weight: bold; } /* Constant */
-code span.bn { font-weight: bold; font-feature-settings: 'ss04'; } /* BaseN */
-code span.dv { font-weight: bold; } /* DecVal */
-code span.fl { font-weight: bold; font-feature-settings: 'ss01'; } /* Float */
-code span.in { font-weight: bold; } /* Information */
-code span.ch { font-style: italic; } /* Char */
-code span.st { font-style: italic; } /* String */
-code span.vs { font-style: italic; } /* VerbatimString */
-code span.al { color: #bf0303; background-color: #f7e6e6; font-weight: bold; } /* Alert */
-code span.er { border: 1px solid #FF0000 } /* Error */
-code span.wa { color: #FF0000; } /* Warning */
-code span.an { color: #888888; font-style: italic } /* Annotation */
-code span.im { color: #777777; font-weight: bold; font-style: italic } /* Import */
-code span.ss { color: #666666; font-weight: bold; font-style: italic } /* SpecialString */
-=======
 code span    { color: var(--GW-syntax-highlight-color-normal); } /* Normal */
 code span.at { color: var(--GW-syntax-highlight-color-attribute); } /* Attribute */
 code span.re { color: var(--GW-syntax-highlight-color-region-marker); background-color: var(--GW-syntax-highlight-background-color-region-marker); } /* RegionMarker */
@@ -1798,7 +1765,6 @@
 code span.an { color: var(--GW-syntax-highlight-color-annotation); font-style: italic } /* Annotation */
 code span.im { color: var(--GW-syntax-highlight-color-import); font-weight: bold; font-style: italic } /* Import */
 code span.ss { color: var(--GW-syntax-highlight-color-special-string); font-weight: bold; font-style: italic } /* SpecialString */
->>>>>>> 114f9899
 
 /********/
 /* MATH */
