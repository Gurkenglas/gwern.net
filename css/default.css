@charset "UTF-8";

/* Fonts: loaded in fonts.css */
/* General desktop/mobile: loaded in initial.css */
/* default.css: contains everything else, like drop caps, link icons, tables, etc */

/**********/
/* COLORS */
/**********/

:root {
    /*  Collapse blocks.
        */
    --GW-collapse-block-disclosure-button-color: #999;
    --GW-table-collapse-block-disclosure-button-color: #ccc;
    --GW-collapse-block-disclosure-button-hover-color: #666;
    --GW-table-collapse-block-disclosure-button-hover-color: #eee;
    --GW-collapse-block-disclosure-button-focus-text-shadow-color: #e00;
    --GW-collapse-block-click-to-expand-text-color: #777;
    --GW-collapse-block-click-to-expand-text-shadow-color: #fff;
    --GW-collapse-block-click-to-expand-text-hover-color: #444;
    --GW-collapse-block-hover-border-color: #777;

    /*  Headings.
        */
    --GW-H1-box-shadow-background-color: #fff;
    --GW-H1-box-shadow-line-color: #888;
    --GW-H2-bottom-border-color: #888;
    --GW-heading-self-link-hover-color: #485555;

    /*  Comments.
        */
    --GW-comment-section-top-border-color: #999;

    /*  Links.
        */
    --GW-link-hover-color: #888;

    /*  Lists.
        */
    --GW-bulleted-list-marker-color: #808080;

    /*  Figures.
        */
    --GW-figure-outline-color: #888;
    --GW-figure-caption-outline-color: #888;

    /*  Footnotes.
        */
    --GW-footnote-backlink-border-color: #000;
    --GW-footnote-backlink-border-hover-color: #999;
    --GW-footnote-backlink-after-bordered-block-background-color: #fff;

    /*  Footnote references.
        */
    --GW-footnote-ref-highlight-box-shadow-color: #aaa;
    --GW-footnote-ref-highlight-box-shadow-interstitial-color: #fff;
    --GW-footnote-ref-highlight-background-color: rgba(255,255,255,0.75);

    /*  Footnote popups.
        */
    --GW-footnote-popup-box-shadow-color: #fff;
    --GW-footnote-popup-background-color: #fff;
    --GW-footnote-popup-border-color: #aaa;
    --GW-footnote-popup-scrollbar-thumb-color: #ccc;
    --GW-footnote-popup-scrollbar-track-color: #fff;
    --GW-footnote-popup-scrollbar-thumb-hover-color: #999;

    /*  Sidenotes.
        */
    --GW-sidenote-highlight-background-color: #fff;
    --GW-sidenote-highlight-box-shadow-color: #aaa;
    --GW-sidenote-border-color: #aaa;
    --GW-sidenote-scrollbar-track-color: #fff;
    --GW-sidenote-self-link-border-color: #aaa;

    /*  Tables.
        */
    --GW-table-border-color: #000;
    --GW-table-full-width-background-color: #fff;
    --GW-table-caption-border-color: #000;
    --GW-table-row-horizontal-border-color: #000;
    --GW-table-cell-vertical-border-color: #fff;
    --GW-table-scrollbar-track-color: #fff;
    --GW-table-scrollbar-border-color: #000;
    --GW-table-column-heading-hover-background-color: #e2f0f2;
}

/*  Special styles for special browsers.
    */
@supports (-moz-user-focus: normal) {
    @media only screen and (max-width: 176ch) {
<<<<<<< HEAD
    	:root {
    		--GW-footnote-ref-highlight-background-color: #fff;
    	}
    }
=======
        :root {
            --GW-footnote-ref-highlight-background-color: #fff;
        }
>>>>>>> f8adb044
}

/*********************/
/* ARTICLE CONTAINER */
/*********************/

/*  (i.e., article) */
/*  Nothing!
    */

/************/
/* SECTIONS */
/************/
/*  Use: annotate collapsible section headers with '{.collapse}' (in the Markdown);
    for sections where I want a summary/abstract of that (eg in Notes.page/Statistical-notes.page),
    one annotate summaries to keep uncollapsed with '<div class="collapseSummary">summary</div>'.
    (Pandoc Markdown does support a native div syntax, but it's long and ugly.)
    */

.collapse {
    position: relative;
}

/*  Collapsible section elements. */
#markdownBody .collapse + p { margin-top: 1em; }
section.collapse {
    overflow: hidden;
    margin: 1.5em 0 0 -1em;
    padding: 0 1em;
}
section.collapse.expanded,
section.collapse:target {
    overflow: visible;
}
section.collapse > :first-child {
    padding-right: 1em;
    margin-top: 0;
    pointer-events: none;
    z-index: 1;
}
section.collapse > :first-child > a {
    pointer-events: auto;
    position: relative;
}
section.collapse > :first-child > a::before {
    content: "";
    position: absolute;
    width: 100%;
    height: 100%;
}
#markdownBody section.collapse:not(:target) > .disclosure-button:not(:checked) ~ :not(.collapseSummary) {
    max-height: 0;
    overflow: hidden;
    padding: 0;
    margin: 0;
    border: none;
}

/*  Collapsible non-section blocks.
    */
:not(section).collapse > .disclosure-button:not(:checked) + * > :nth-child(n+2) {
    max-height: 0;
    overflow: hidden;
}
:not(section).collapse > .disclosure-button:not(:checked) + * > :first-child:not(.collapseSummary) {
    max-height: 6ex;
    overflow: hidden;
}

/*  Collapsible tables (special case).
    */
.collapse > .disclosure-button:not(:checked) + .tableWrapper {
    max-height: 2.125em;
    overflow: hidden;
}

/*  Making sure collapse summaries do not cause misalignment.
    */
.collapse:not(:target) > .disclosure-button:not(:checked) ~ .collapseSummary > :first-child {
    margin-top: 0;
}
.collapse:not(:target) > .disclosure-button:not(:checked) ~ .collapseSummary > :last-child {
    margin-bottom: 20px;
}
.collapseSummary {
    position: relative;
    z-index: 1;
}
.collapse:not(:target) > .disclosure-button:not(:checked) ~ .collapseSummary {
    opacity: 0.75;
}

/*  The interactable region to expand/collapse.
    */
.disclosure-button {
    z-index: 1;
    position: absolute;
    -webkit-appearance: none;
    -moz-appearance: none;
    margin: 0;
    cursor: pointer;
    border: 1px solid transparent;
}
section.collapse > .disclosure-button {
    top: 0;
    right: 0;
}
section.collapse > .disclosure-button:not(:checked) {
    width: 100%;
    height: 100%;
}
:not(section).collapse > .disclosure-button {
    top: -2px;
    right: -2px;
}
:not(section).collapse > .disclosure-button:not(:checked) {
    width: calc(100% + 4px);
    height: calc(100% + 4px);
}
.disclosure-button:checked {
    height: 2em;
}
.collapse > .disclosure-button:checked {
    width: 100%;
    top: 0;
    right: 0;
}
section.collapse > .disclosure-button:checked {
    height: 3em;
}
.collapse > .disclosure-button:checked:hover {
    background-color: rgba(0,0,0,0.1);
}
section.collapse:target > .disclosure-button {
    pointer-events: none;
}
.collapse:not(:target) > .disclosure-button:not(:checked) {
    background-image: linear-gradient(rgba(255,255,255,0), rgba(255,255,255,0.7));
}
.collapse:not(:target) > .disclosure-button:not(:checked):hover {
    background-color: rgba(255,255,255,0.3);
}

/*  Triangle/chevron/angle symbol. (Copied from WikiMedia's default 'Vector' skin where it's used on mobile to, by default, collapse sections; this means everyone in the world is familiar with it as a symbol of 'collapse'/'uncollapse'.)
    */
.disclosure-button::before {
    content: url("data:image/svg+xml,%3C%3Fxml version='1.0' encoding='UTF-8'%3F%3E%3Csvg xmlns='http://www.w3.org/2000/svg' width='12' height='12' viewBox='0 0 12 12'%3E%3Cpath d='M11.05 3.996l-.965-1.053-4.035 3.86-3.947-3.86L1.05 3.996l5 5 5-5' fill='%23222'/%3E%3C/svg%3E%0A");
    font-size: 1.5em;
    line-height: 1;
    position: absolute;
    right: 0;
    top: 0;
    width: 1em;
    height: 1em;
    color: var(--GW-collapse-block-disclosure-button-color);
    padding: 4px 0 4px 8px;
}
:not(section).collapse > .disclosure-button::before {
    right: 1px;
}
.tableCollapse > .disclosure-button::before {
    color: var(--GW-table-collapse-block-disclosure-button-color);
}
.disclosure-button:checked::before,
.collapse:target > .disclosure-button::before {
    transform: rotate(180deg);
    top: 3px;
}
:not(section).collapse > .disclosure-button:checked::before {
    top: 0;
    right: -2px;
}
.collapse > .disclosure-button:hover::before {
    color: var(--GW-collapse-block-disclosure-button-hover-color);
}
section.collapse:target > .disclosure-button::before {
    opacity: 0.4;
}
.tableCollapse > .disclosure-button:hover::before {
    color: var(--GW-table-collapse-block-disclosure-button-hover-color);
}
.disclosure-button:focus {
    outline: none;
}
.disclosure-button:focus::before {
    text-shadow:
        0 0 1px var(--GW-collapse-block-disclosure-button-focus-text-shadow-color),
        0 0 3px var(--GW-collapse-block-disclosure-button-focus-text-shadow-color),
        0 0 5px var(--GW-collapse-block-disclosure-button-focus-text-shadow-color);
}

/*  "Click to expand" highlight
 */
.collapse:not(:target) > .disclosure-button::after {
    width: 100%;
    position: absolute;
    text-align: center;
    pointer-events: none;
    content: "… Click to expand …";
    font-size: 1.25em;
    font-weight: 600;
    font-family: "Lucida Sans Unicode", "Source Sans Pro", Helvetica, "Trebuchet MS", sans-serif;
    color: var(--GW-collapse-block-click-to-expand-text-color);
    text-shadow:
         1px -1px 0 var(--GW-collapse-block-click-to-expand-text-shadow-color),
        -1px  1px 0 var(--GW-collapse-block-click-to-expand-text-shadow-color),
        -1px -1px 0 var(--GW-collapse-block-click-to-expand-text-shadow-color),
         1px  1px 0 var(--GW-collapse-block-click-to-expand-text-shadow-color);
    top: calc(100% - 1.225em);
}
.collapse:not(:target) > .disclosure-button:hover::after {
    color: var(--GW-collapse-block-click-to-expand-text-hover-color);
    text-shadow:
         2px -2px 0 var(--GW-collapse-block-click-to-expand-text-shadow-color),
        -2px  2px 0 var(--GW-collapse-block-click-to-expand-text-shadow-color),
        -2px -2px 0 var(--GW-collapse-block-click-to-expand-text-shadow-color),
         2px  2px 0 var(--GW-collapse-block-click-to-expand-text-shadow-color);
}
.collapse:not(:target) > .disclosure-button:checked::after {
    content: "Click to collapse";
}
section.collapse:not(:target) > .disclosure-button:checked::after {
    top: -6px;
    text-align: right;
    right: 24px;
}
:not(section).collapse:not(:target) > .disclosure-button:not(:checked)::after {
    top: calc(100% - 9px);
}
:not(section).collapse:not(:target) > .disclosure-button:checked::after {
    top: -7px;
}
.disclosure-button:not(:checked):hover {
    border: 1px dotted var(--GW-collapse-block-hover-border-color);
}

/************/
/* HEADINGS */
/************/

/* HEADER H1-6 HIERARCHY */
h1, h2, h3, h4, h5, h6 {
    margin: 1.25em 0 0.5em -0.75rem;
    font-weight: bold;
    position: relative;
}
@media only screen and (max-width: 65ch) {
    h1, h2, h3, h4, h5, h6 {
        margin: 1.25em 0 0.5em 0;
    }
}

/*=-------------------------=*/
/*= Inline code in headings =*/
/*=-------------------------=*/

h1 code,
h2 code,
h3 code,
h4 code,
h5 code,
h6 code {
    border: none;
    padding: 0;
    background-color: inherit;
    font-size: inherit;
    font-weight: normal;
}

/*=----------------=*/
/*= Heading levels =*/
/*=----------------=*/
/* h1 defined in initial.css */
section:not(.collapse) > h1:first-child {
    line-height: 1;
    margin: 1.75em 0 0.375em 0;
    text-align: right;
    font-weight: 600;
    box-shadow:
        0 -2px 0 0 var(--GW-H1-box-shadow-background-color) inset,
        0 -3px 0 0 var(--GW-H1-box-shadow-line-color) inset;
}
#markdownBody section:not(.collapse) > h1:first-child a {
    position: relative;
}
#markdownBody section:not(.collapse) > h1:first-child a::after {
    position: absolute;
    top: 0.15em;
}
@media only screen and (min-width: 65ch) {
    section:not(.collapse) > h1:first-child {
        margin: 1.75em 0 0.375em -0.75rem;
        font-size: 2em;
        overflow: hidden;
        padding: 0 0 7px 0.75rem;
        box-shadow:
            0 -5px 0 0 var(--GW-H1-box-shadow-background-color) inset,
            0 -6px 0 0 var(--GW-H1-box-shadow-line-color) inset;
    }
    #markdownBody section:not(.collapse) > h1:first-child a::after {
        opacity: 0.4;
        left: -0.375em;
    }
}

/*  Italics in h1 headings.
    */
h1 em:last-child {
    padding-right: 0.075em;
}

h2 {
    text-transform: uppercase;
    font-size: 1.25em;
    padding: 0 0.5em 2px 0;
    line-height: 1.25;
}
h2::after {
    content: "";
    display: block;
    position: absolute;
    width: 100%;
    border-bottom: 1px dotted var(--GW-H2-bottom-border-color);
    left: 0;
    bottom: 0.05em;
    pointer-events: none;
    z-index: -1;
}
#markdownBody section:not(.collapse) > h2:first-child a {
    position: relative;
}
#markdownBody section:not(.collapse) > h2:first-child a::after {
    position: absolute;
    top: 0.1em;
    left: unset;
    right: -0.75em;
}
#markdownBody section.collapse > h2:first-child a::after {
    top: -0.2em;
}
@media only screen and (min-width: 65ch) {
    section:not(.collapse) > h2:first-child {
        overflow: hidden;
    }
}

h3 {
    text-transform: capitalize;
    font-size: 1.125em;
}
h4 {
    text-transform: capitalize;
}
h5 {
    font-size: 1em;
}
h6 {
    font-size: 1em;
    font-weight: normal;
    font-style: italic;
}

/*  Margins between adjacent headings should collapse.
    */
h1 + section > h2:first-child,
h2 + section > h3:first-child {
    margin-top: 0;
}

/*=----------------------------=*/
/*= Section heading self-links =*/
/*=----------------------------=*/

article #markdownBody section > :first-child a {
    background: none;
}
article #markdownBody section:not(.collapse) > h1:first-child a,
article #markdownBody section:not(.collapse) > h2:first-child a {
    display: block;
}
#markdownBody section > :first-child a:hover {
    color: var(--GW-heading-self-link-hover-color);
}
#markdownBody section > :first-child a::after {
    content: "\00B6"; /* Pilcrow sign: ¶ */
    font-size: 0.75em;
    position: relative;
    top: -0.2em;
    left: 0.35em;
    visibility: hidden;
    opacity: 0;
    transition: opacity 0s ease 0.1s;
}
#markdownBody section > :first-child a[href^='#']:hover::after,
#markdownBody section > :first-child a[href^='#']:active::after,
#markdownBody section > :first-child a[href^='#']:focus::after,
#markdownBody section:target > :first-child a[href^='#']::after,
#markdownBody section.highlighted > :first-child a[href^='#']::after {
    visibility: visible;
    opacity: 0.8;
}
#markdownBody section:target > :first-child a[href^='#']::after {
    opacity: 0.5;
}

/**********/
/* FOOTER */
/**********/

#footer {
    padding-top: 3ch;
    text-align: center;
}

/*********************/
/* SECTION SEPARATOR */
/*********************/
hr {
    border: 0;
    margin: 1.1em 0 0.9em 0; }
/* These classes are created by the 'rulersCycle' Pandoc rewrite pass in Typography.hs at compile-time; they assign each use of <hr> in the body a class 0-2. This lets us create an astronomical theme cyle: the first, fourth, seventh etc rulers are the triple-white star; the second, fifth, eighth etc are a dotted moon; the third, sixth, ninth etc are a sun. */
.horizontalRule-nth-0 hr::after {
    content: url('/static/img/icons/asterism-triplewhitestar.svg');
    text-align: center;
    display: block;
}
.horizontalRule-nth-1 hr { margin: 1.05em 0 0.85em 0; }
.horizontalRule-nth-1 hr::after {
    /* https://commons.wikimedia.org/wiki/File:Japanese_crest_Tsuki_ni_Hoshi.svg */
    content: url("data:image/svg+xml,%3Csvg xmlns='http://www.w3.org/2000/svg' width='23' height='23' xmlns:v='https://vecta.io/nano'%3E%3Cpath d='M3.028 3.725c-4.147 4.512-4.034 11.533.34 15.907 4.49 4.49 11.773 4.49 16.264 0s4.49-11.773 0-16.264C15.257-1.007 8.237-1.12 3.725 3.028c3.762-3.4 9.57-3.286 13.197.34 3.743 3.743 3.743 9.81 0 13.553s-9.81 3.743-13.553 0c-3.626-3.626-3.74-9.434-.34-13.197z'/%3E%3Ccircle transform='matrix(.707107 -.707107 .707107 .707107 1663.446 -524.914)' cx='-1547.404' cy='-798.145' r='2.156'/%3E%3C/svg%3E");
    text-align: center;
    display: block;
    opacity: 0.65;
}
.horizontalRule-nth-2 hr { margin: 1.05em 0 0.80em 0; }
.horizontalRule-nth-2 hr::after {
    /* https://commons.wikimedia.org/wiki/File:Sun_of_Vergina_black.svg */
    content: url('/static/img/icons/sun-verginasun-black.svg');
    text-align: center;
    display: block;
    opacity: 0.60;
}

/**********/
/* DISQUS */
/**********/

#disqus_thread {
    padding-left: 0.5em;
}
#comments {
    position: relative;
    margin: 0.5em 0 0 0;
    padding: 0.25em 0 0 0;
}
#comments::before {
    content: "";
    display: block;
    position: absolute;
    width: calc(100% + 1ch);
    border-top: 1px solid var(--GW-comment-section-top-border-color);
    top: 0;
    left: 0;
}

/*********/
/* Numbers */
/*********/
/*  'tabular figures' to make numbers line up in tables or other monospace/code like contexts:
        https://practicaltypography.com/alternate-figures.html#tabular-and-proportional-figures
        https://helpx.adobe.com/fonts/using/open-type-syntax.html#tnum
*/
table, code, pre,
a, h1, h2, h3, h4, h5, h6 { /* Skip old-style figures in elements with underlining, to reduce the need to cross the underline with skip-ink */
    font-variant-numeric: tabular-nums;
}

/*********/
/* LINKS */
/*********/
article > :not(#TOC) a:hover,
#footer a:hover {
    color: var(--GW-link-hover-color);
}

/*=-----------------------------------------=*/
/*= Icons for certain link types: by target =*/
/*=-----------------------------------------=*/

/* Now handled in /static/css/links.css */

/*********/
/* LISTS */
/*********/

@media only screen and (min-width: 65ch) {
    blockquote {
        overflow: hidden;
    }
}
@media only screen and (max-width: 64.9ch) {
    /* even less horizontal is available on mobile! */
    blockquote {
        margin: 1.25em 0 1.5em 0;
    }
}

#markdownBody ul,
#markdownBody ol,
#popupdiv ul,
#popupdiv ol {
    list-style-type: none;
    margin: 1.25em 0 1.5em 0;
    padding: 0 0 0 2.5em;
    overflow: hidden;
}
#markdownBody li > ul,
#markdownBody li > ol,
#popupdiv li > ul,
#popupdiv li > ol {
    margin: 0.5em 0;
}

#markdownBody ul > li,
#markdownBody ol > li,
#popupdiv ul > li,
#popupdiv ol > li {
    position: relative;
    margin: 0;
}
#markdownBody ul > li:nth-of-type(n+2),
#markdownBody ol > li:nth-of-type(n+2),
#popupdiv ul > li:nth-of-type(n+2),
#popupdiv ol > li:nth-of-type(n+2) {
    margin: 0.5em 0 0 0;
}

#markdownBody ul > li::before,
#markdownBody ol > li::before,
#popupdiv ul > li::before,
#popupdiv ol > li::before {
    position: absolute;
    z-index: 1;
}

@media only screen and (max-width: 64.9ch) {
    #markdownBody ul,
    #markdownBody ol {
        padding: 0 0 0 1.75em;
    }
}

#markdownBody ul ul:last-child,
#markdownBody ul ol:last-child,
#markdownBody ol ol:last-child,
#markdownBody ol ul:last-child,
#popupdiv ul ul:last-child,
#popupdiv ul ol:last-child,
#popupdiv ol ol:last-child,
#popupdiv ol ul:last-child {
    margin-bottom: 0;
}
#markdownBody p + ul, #markdownBody p + ol { margin-top: 0.5em; }
#popupdiv p + ul, #popupdiv p + ol { margin-top: 0.2em; margin-bottom: 0.2em; }
blockquote { margin-top: 0.2em; margin-bottom: 0em; }
p + blockquote { margin-top: 0.6em; }
blockquote + p { margin-top: 0.6em; }

/*=-----------------------=*/
/*= Bulleted list markers =*/
/*=-----------------------=*/
/* NOTE: should be able to simplify list markers ~2026 using ::marker, see https://web.dev/css-marker-pseudo-element/ https://www.caniuse.com/css-marker-pseudo */
#markdownBody ul > li::before,
#popupdiv ul > li::before {
    color: var(--GW-bulleted-list-marker-color);
    font-size: 0.875em;
    top: 0.125em;
    left: -1.375em;
}

#markdownBody ul > li::before,
#markdownBody ul ul ul ul > li::before,
#popupdiv ul > li::before,
#popupdiv ul ul ul ul > li::before {
    content: "\2727"; /* '✧' WHITE FOUR POINTED STAR (U+2727) */
    transform: none;
}
#markdownBody ul ul > li::before,
#markdownBody ul ul ul ul ul > li::before,
#popupdiv ul ul > li::before,
#popupdiv ul ul ul ul ul > li::before {
    content: "\2726"; /* '✦' BLACK FOUR POINTED STAR *U+2726) */
    transform: none;
}
#markdownBody ul ul ul > li::before,
#markdownBody ul ul ul ul ul ul > li::before,
#popupdiv ul ul ul > li::before,
#popupdiv ul ul ul ul ul ul > li::before {
    content: "\2727"; /* '✧' WHITE FOUR POINTED STAR (U+2727) */
    transform: rotate(45deg); /* this rotates itno more of a 'lozenge' square for variety's sake */
}

/*=-----------------------=*/
/*= Numbered list markers =*/
/*=-----------------------=*/
#markdownBody ol > li,
#markdownBody ol ol ol ol > li,
#popupdiv ol > li,
#popupdiv ol ol ol ol > li {
    list-style-type: decimal;
}
#markdownBody ol ol > li,
#markdownBody ol ol ol ol ol > li,
#popupdiv ol ol > li,
#popupdiv ol ol ol ol ol > li {
    list-style-type: upper-roman;
}
#markdownBody ol ol ol > li,
#markdownBody ol ol ol ol ol ol > li,
#popupdiv ol ol ol > li,
#popupdiv ol ol ol ol ol ol > li {
    list-style-type: lower-alpha;
}

/*=------------------=*/
/*= Weird edge cases =*/
/*=------------------=*/

li > ul + p,
li > ol + p {
    margin-top: 1em;
}

/***********/
/* FIGURES */
/***********/

figure {
    margin: 2em auto 1.75em auto;
    max-width: calc(100% - 5em);
}
@supports (width: -moz-fit-content) {
    figure {
        width: -moz-fit-content;
    }
}
@supports (width: fit-content) {
    figure {
        width: fit-content;
    }
}
@media only screen and (max-width: 64.9ch) {
    figure {
        max-width: calc(100% - 2em);
    }
}
figure + figure {
    margin-top: 2.75em;
}
@media only screen and (max-width: 64.9ch) {
    figure + figure {
        margin-top: 2em;
    }
}
figure img,
figure video {
    display: block;
    max-width: 100%;
    height: auto;
    width: auto;
    margin: 0 auto;
    outline: 1px solid var(--GW-figure-outline-color);
}
/* WARNING: work around Chrome layout bug */
figure audio {
    display: block;
    margin: 0 auto;
}
figure img {
    max-height: calc(100vh - 8em);
}
figcaption {
    font-size: 0.9375em;
    font-weight: bold;
    line-height: 1.45;
    margin: auto;
    padding: 0.25em 0.5em calc(0.25em + 1px) 0.5em;
}
.caption-wrapper {
    display: block;
    outline: 1px solid var(--GW-figure-caption-outline-color);
    margin: 1px 0 0 0;
}
@supports (width: -moz-fit-content) {
    figcaption {
        width: -moz-fit-content;
    }
}
@supports (width: fit-content) {
    figcaption {
        width: fit-content;
    }
}
@media only screen and (max-width: 64.9ch) {
    figcaption {
        font-size: 0.875em;
    }
}

/* enable the various `![caption](/images/foo.jpg){.full-width}` uses; analogous to full-width tables */
figure.full-width {
  position: relative;
  max-width: unset;
}

/* Floating figures. (Mostly for amusing asides/memes.) */
@media only screen and (min-width: 65ch) {
    figure.float-right {
        float: right;
        max-width: calc(50% - 1.5em);
        margin: 0 0 1em 1.5em;
    }
    figure.float-left {
        float: left;
        max-width: calc(50% - 1.5em);
        margin: 0 1.5em 1em 0;
    }
    p ~ figure.float-right,
    p ~ figure.float-left {
        margin-top: 1em;
    }
    blockquote {
        clear: both;
    }
}

/* try to get edge-to-edge images on mobile to maximize horizontal space usage */
@media only screen and (max-width:64.9ch) {
    #markdownBody figure { max-width: unset; }
}

/***************/
/* BLOCKQUOTES */
/***************/

/* main gray background is implemented in initial.css to avoid 'flash' on load */

/* avoid problems with floating */
blockquote {
    clear: both;
}

blockquote blockquote {
    margin: 1em 1px;
}

/* Manual override of link's text-shadows per blockquote level: if we don't do this, the text-shadows with their 'white' background clash with the increasingly dark gray background of deeper blockquotes, giving them a hazy white outline which looks terrible. */
article>:not(#TOC) blockquote blockquote a:link,
article>:not(#TOC) blockquote blockquote blockquote blockquote blockquote a:link {
  text-shadow:0.05em 0 var(--GW-blockquote-background-color-level-two),
    -0.05em 0 var(--GW-blockquote-background-color-level-two),
    0 0.05em var(--GW-blockquote-background-color-level-two),
    0 -0.05em var(--GW-blockquote-background-color-level-two),
    0.08em 0 var(--GW-blockquote-background-color-level-two),
    -0.08em 0 var(--GW-blockquote-background-color-level-two),
    0.11em 0 var(--GW-blockquote-background-color-level-two),
    -0.11em 0 var(--GW-blockquote-background-color-level-two),
    0.14em 0 var(--GW-blockquote-background-color-level-two),
    -0.14em 0 var(--GW-blockquote-background-color-level-two),
    0.17em 0 var(--GW-blockquote-background-color-level-two),
    -0.17em 0 var(--GW-blockquote-background-color-level-two);
}
article>:not(#TOC) blockquote blockquote blockquote blockquote a:link {
  text-shadow:0.05em 0 var(--GW-blockquote-background-color-level-one),
    -0.05em 0 var(--GW-blockquote-background-color-level-one),
    0 0.05em var(--GW-blockquote-background-color-level-one),
    0 -0.05em var(--GW-blockquote-background-color-level-one),
    0.08em 0 var(--GW-blockquote-background-color-level-one),
    -0.08em 0 var(--GW-blockquote-background-color-level-one),
    0.11em 0 var(--GW-blockquote-background-color-level-one),
    -0.11em 0 var(--GW-blockquote-background-color-level-one),
    0.14em 0 var(--GW-blockquote-background-color-level-one),
    -0.14em 0 var(--GW-blockquote-background-color-level-one),
    0.17em 0 var(--GW-blockquote-background-color-level-one),
    -0.17em 0 var(--GW-blockquote-background-color-level-one);
}
article>:not(#TOC) blockquote blockquote blockquote a:link,
article>:not(#TOC) blockquote blockquote blockquote blockquote blockquote blockquote a:link {
  text-shadow:0.05em 0 var(--GW-blockquote-background-color-level-three),
    -0.05em 0 var(--GW-blockquote-background-color-level-three),
    0 0.05em var(--GW-blockquote-background-color-level-three),
    0 -0.05em var(--GW-blockquote-background-color-level-three),
    0.08em 0 var(--GW-blockquote-background-color-level-three),
    -0.08em 0 var(--GW-blockquote-background-color-level-three),
    0.11em 0 var(--GW-blockquote-background-color-level-three),
    -0.11em 0 var(--GW-blockquote-background-color-level-three),
    0.14em 0 var(--GW-blockquote-background-color-level-three),
    -0.14em 0 var(--GW-blockquote-background-color-level-three),
    0.17em 0 var(--GW-blockquote-background-color-level-three),
    -0.17em 0 var(--GW-blockquote-background-color-level-three);
}

/*=--------------------=*/
/*= Various edge cases =*/
/*=--------------------=*/

#markdownBody blockquote blockquote:first-child {
    margin: 0.25em 1px 1em 1px;
}

#markdownBody blockquote > :last-child,
#markdownBody blockquote > :last-child > :last-child,
#markdownBody blockquote > :last-child > :last-child > :last-child,
#markdownBody blockquote > :last-child > :last-child > :last-child > :last-child {
    margin-bottom: 0;
}
#markdownBody blockquote > :first-child,
#markdownBody blockquote > :first-child > :first-child,
#markdownBody blockquote > :first-child > :first-child > :first-child,
#markdownBody blockquote > :first-child > :first-child > :first-child > :first-child {
    margin-top: 0;
}

/*  Special case for tables in blockquotes.
    */
#markdownBody blockquote > table:last-child,
#markdownBody blockquote > :last-child > table:last-child,
#markdownBody blockquote > :last-child > :last-child > table:last-child,
#markdownBody blockquote > :last-child > :last-child > :last-child > table:last-child {
    margin-bottom: 0.5em;
}
#markdownBody blockquote > table:first-child,
#markdownBody blockquote > :first-child > table:first-child,
#markdownBody blockquote > :first-child > :first-child > table:first-child,
#markdownBody blockquote > :first-child > :first-child > :first-child > table:first-child {
    margin-top: 0.5em;
}

/*  Interviews (e.g. https://www.gwern.net/Morning-writing#examples).
    */
blockquote p > code:first-child,
blockquote p > a:first-child code:first-child {
    border: none;
    background-color: transparent;
    font-weight: bold;
    font-family: inherit;
    padding: 0;
    font-size: inherit;
}

/*  Tables in blockquotes.
    */
blockquote table {
    font-size: 0.7em;
}

/*************/
/* EPIGRAPHS */
/*************/
/* loosely inspired by https://edwardtufte.github.io/tufte-css/#epigraphs */

.epigraph {
    margin: 2em 0 2em 0;
    padding: 0.5em 2.5em 0.375em 2.5em;
    overflow: hidden;
}
.epigraph blockquote {
    padding: 0;
    border: none;
    background-color: inherit;
    margin: 0;
    font-size: inherit;
    position: relative;
    z-index: 1;
    overflow: visible;
    --GW-text-background-color: var(--GW-body-background-color);
}
.epigraph p  {
    font-style: italic;
    background-color: inherit;
}
/*  Reverse back to normal when italics are used inside an epigraph, or final block.
    */
.epigraph p:nth-child(1) em, .epigraph p:last-child {
    font-style: normal;
}
.epigraph blockquote > p:nth-last-child(2) > span.quote-mark:first-child,
.epigraph blockquote > p:nth-last-child(2) > span.quote-mark:last-child {
    display: inline-block;
    width: 0;
    height: 0;
    margin: 0;
    opacity: 0;
}
#markdownBody .epigraph p:last-child {
    margin: 0.5em 0 0 0;
    text-align: right;
    font-size: 0.875em;
    text-indent: 0;
}

.epigraph blockquote::before,
.epigraph blockquote::after {
    display: block;
    position: absolute;
    font-size: 2.5em;
    opacity: 0.5;
}
.epigraph blockquote::before {
    content: "\201C";
    left: -0.975em;
    top: -0.5em;
}
.epigraph blockquote::after {
    content: "\201D";
    right: -0.975em;
    bottom: -1em;
}

@media only screen and (max-width: 64.9ch) {
    .epigraph {
        margin: 2.125em 1em;
        padding: 0;
        font-size: 0.95em;
        overflow: visible;
    }
    .epigraph blockquote::before {
        left: -0.375em;
        top: -0.75em;
    }
    .epigraph blockquote::after {
        right: -0.375em;
        bottom: -1.25em;
    }
    .epigraph + .epigraph {
        margin-top: 2.75em;
    }
}

/*=------------=*/
/*= Edge cases =*/
/*=------------=*/

@media only screen and (min-width: 65ch) {
    h1 + .epigraph,
    h3 + .epigraph,
    h5 + .epigraph {
        margin-top: 1.25em;
    }
    h2 + .epigraph,
    h4 + .epigraph,
    h6 + .epigraph {
        margin-top: 1em;
    }
}

/*************/
/* FOOTNOTES */
/*************/

/* make footnotes better: http://bytes.com/topic/html-css/answers/97932-superscript-doesnt-distort-line-spacing#post340658 */
sub,
sup {
    line-height: 0.3em;
}
a.footnote-ref sup {
    vertical-align: baseline;
    font-size: 0.75em;
}
a.footnote-ref {
    vertical-align: super;
    line-height: 0.3;
    position: relative;
    top: 0.05em;
    padding: 0 0.05em;
    font-feature-settings: 'lnum';
    font-weight: 600;
    z-index: 1;
}
a.footnote-ref::before {
    content: "";
    display: block;
    position: absolute;
    width: calc(100% + 0.5em);
    height: 125%;
    left: -0.25em;
    top: 0;
    z-index: -1;
}

/* Deal with multiple footnote superscripts one after another; per Charuru */
sup + sup,
a.footnote-ref {
    margin-left: 0.05em;
}

#markdownBody .footnotes > ol > li + li {
    margin: 1em 0 0 0;
}

/*=------------------------=*/
/*= Back-to-citation links =*/
/*=------------------------=*/

.footnotes .footnote-back {
    margin: 0 0 0 10px;
    position: relative;
    font-weight: bold;
    line-height: 1;
    border: 1px dotted var(--GW-footnote-backlink-border-color);
    display: inline-block;
    padding: 2px 3px 0 3px;
    text-indent: 0;
    vertical-align: bottom;
    bottom: 2px;
}
#markdownBody .footnotes a.footnote-back {
    background-image: none;
}
#markdownBody .footnotes a.footnote-back:hover {
    border-color: var(--GW-footnote-backlink-border-hover-color);
}

.footnotes li {
    position: relative;
}
.footnotes blockquote + a.footnote-back,
.footnotes pre + a.footnote-back,
.footnotes .sourceCode + a.footnote-back {
    position: absolute;
    right: 0.5em;
    top: unset;
    bottom: -0.5em;
    background-color: var(--GW-footnote-backlink-after-bordered-block-background-color);
}

/*=--------------------------=*/
/*= Floating footnote popups =*/
/*=--------------------------=*/

/* http://ignorethecode.net/blog/2010/04/20/footnotes/ */
#footnotediv {
    z-index: 10001;
    font-size: 0.9em;
    box-shadow: 0 0 0 2px var(--GW-footnote-popup-box-shadow-color);
    position: absolute;
    opacity: 1.0;
    transition: none;
}
#footnotediv.fading {
    opacity: 0.0;
    transition:
        opacity 0.75s ease-in 0.1s;
}

#footnotediv > div {
    background-color: var(--GW-footnote-popup-background-color);
    padding: 12px 16px 14px 16px;
    max-width: 800px;
    max-height: calc(100vh - 32px);
    border: 3px double var(--GW-footnote-popup-border-color);
    line-height: 1.45;
    overflow: auto;
    overscroll-behavior: none;
}

/*  Scroll bar styles (Webkit/Blink only).
    */
#footnotediv > div::-webkit-scrollbar {
    width: 14px;
}
#footnotediv > div::-webkit-scrollbar-thumb {
    background-color: var(--GW-footnote-popup-scrollbar-thumb-color);
    box-shadow:
        0 0 0 3px var(--GW-footnote-popup-scrollbar-track-color) inset;
}
#footnotediv > div::-webkit-scrollbar-thumb:hover {
    background-color: var(--GW-footnote-popup-scrollbar-thumb-hover-color);
}

#footnotediv a.footnote-back {
    display: none;
}

#footnotediv blockquote {
    margin: 1em 0;
}

/*  The following compensates for the variable edge case where the last
    blockquote within a floating footnote popup either DOES, or DOES NOT, have a
    back-to-citation link after it (which is not shown, if present, but makes it
    uncertain whether the blockquote is the last child of the popup or not. This
    code makes everything consistent regardless of which case applies.
    —Obormot (2019-02-17)
    */
#footnotediv > div > blockquote:nth-last-child(2) {
    margin-bottom: 2px;
}
#footnotediv > div > blockquote:nth-last-child(2) + p {
    margin-top: 1em;
}

@media only screen and (max-width: 64.9ch), not screen and (hover:hover) and (pointer:fine) {
    #footnotediv {
        display: none;
    }
}

/*************/
/* SIDENOTES */
/*************/

#sidenote-column-left,
#sidenote-column-right {
    position: absolute;
    max-width: 64ch;
    padding: 1ch;
    font-size: 0.85em;
}
#sidenote-column-left {
    height: calc(100% - 20em);
    width: calc(50vw - (50% + 11ch));
    top: 20em;
    right: calc(100% + 6ch);
}
#sidenote-column-right {
    height: 100%;
    width: calc(50vw - (50% + 13ch));
    top: 0;
    left: calc(100% + 7.5ch);
}

/*  Hide sidenote columns on narrow viewports.
    */
@media only screen and (max-width: 176ch) {
    #sidenote-column-left,
    #sidenote-column-right {
        display: none;
    }
}
/*  Special styles for special browsers.
    */
@supports (-moz-user-focus: normal) {
    @media only screen and (max-width: 176ch) {
        #sidenote-column-left,
        #sidenote-column-right,
        .marginnote {
            display: initial;
        }
    }
}

/*=-----------------=*/
/*= Sidenote blocks =*/
/*=-----------------=*/

.sidenote {
    position: absolute;
    left: 0;
    width: calc(100% - 2ch);
    opacity: 0.85;
    line-height: 1.5;
    padding: 2.26em 3px 0 2px;
}
.sidenote.highlighted,
.sidenote:hover,
.sidenote:target,
.sidenote.targeted {
    background-color: var(--GW-sidenote-highlight-background-color);
    box-shadow:
        0 0 0 10px var(--GW-sidenote-highlight-background-color),
        0 0 0 11px var(--GW-sidenote-highlight-box-shadow-color),
        0 0 0 12px var(--GW-sidenote-highlight-background-color),
        0 0 0 13px var(--GW-sidenote-highlight-box-shadow-color);
    opacity: 1.0;
}
.sidenote:target {
    z-index: 1;
}
.sidenote.highlighted,
.sidenote:hover {
    z-index: 2;
}

/*  This provides a solid hover margin.
    */
.sidenote::after {
    content: "";
    position: absolute;
    width: calc(100% + 26px);
    height: calc(100% + 26px);
    top: -13px;
    left: -13px;
}

/*=-------------------=*/
/*= Sidenote wrappers =*/
/*=-------------------=*/

/*  Outer wrapper (scrolls).
    */
.sidenote-outer-wrapper {
    max-height: 720px;
    overflow: hidden;
    position: relative;
    z-index: 1;
    border-style: dotted;
    border-color: var(--GW-sidenote-border-color);
    border-width: 1px 0;
}
.sidenote.cut-off .sidenote-outer-wrapper {
    overflow-y: auto;
    overscroll-behavior: none;
    width: calc(100% + 2px);
    padding: 0 1px 0 0;
}

/*  Scroll bars.
    */
.sidenote.cut-off .sidenote-outer-wrapper::-webkit-scrollbar {
    width: 12px;
}
.sidenote.cut-off .sidenote-outer-wrapper::-webkit-scrollbar-thumb {
    background-image: url('data:image/gif;base64,R0lGODlhBAAEAPAAMXd3d////ywAAAAABAAEAAACBgQShqgJBQA7');
    box-shadow:
        0 0 0 2px var(--GW-sidenote-scrollbar-track-color) inset;
    background-size: 2px;
}
.sidenote.cut-off .sidenote-outer-wrapper::-webkit-scrollbar-thumb:hover {
    background-image: url('data:image/gif;base64,R0lGODlhBAAEAPAAMQAAAP///ywAAAAABAAEAAACBgQShqgJBQA7');
}

/*  Inner wrapper (does not scroll; stretches to height of content).
    */
.sidenote-inner-wrapper {
    position: relative;
    margin: 0.5em 0;
}

/*  Ensure content is interactable.
    */
.sidenote-inner-wrapper > * {
    position: relative;
    z-index: 1;
}

/*=--------------------------------------=*/
/*= Sidenote contents layout corrections =*/
/*=--------------------------------------=*/

.sidenote blockquote {
    margin: 1.5em 0 0.75em 0;
}
.sidenote pre {
    margin: 1.75em 0 0.75em 0;
}
.sidenote blockquote + *,
.sidenote pre + * {
    margin-top: 1.75em;
}

.sidenote p + p {
    text-indent: 1em;
}

#markdownBody .sidenote ul,
#markdownBody .sidenote ol {
    padding: 0 0 0 1.75em;
}

#markdownBody .sidenote li {
    text-align: left;
}

/*=-----------=*/
/*= Citations =*/
/*=-----------=*/

.footnote-ref.highlighted::before,
.footnote-ref:target::before,
.footnote-ref.targeted::before {
    background-color: var(--GW-footnote-ref-highlight-background-color);
    box-shadow:
        0 0 0 1px var(--GW-footnote-ref-highlight-box-shadow-color),
        0 0 0 2px var(--GW-footnote-ref-highlight-box-shadow-interstitial-color),
        0 0 0 3px var(--GW-footnote-ref-highlight-box-shadow-color);
}
@media only screen and (max-width: 176ch) {
    .footnote-ref:target::before {
        background-color: inherit;
        box-shadow: none;
    }
}

/*  Special styles for special browsers.
    */
@supports (-moz-user-focus: normal) {
    @media only screen and (max-width: 176ch) {
        .footnote-ref:target {
            box-shadow:
                0 0.2em 0 6px var(--GW-footnote-ref-highlight-box-shadow-interstitial-color),
                0 0.2em 0 7px var(--GW-footnote-ref-highlight-box-shadow-color),
                0 0.2em 0 8px var(--GW-footnote-ref-highlight-box-shadow-interstitial-color),
                0 0.2em 0 9px var(--GW-footnote-ref-highlight-box-shadow-color);
        }
    }
}

/*=-------------------------------=*/
/*= Sidenote self-links (numbers) =*/
/*=-------------------------------=*/

.sidenote > .sidenote-self-link {
    font-weight: 600;
    position: absolute;
    top: 3px;
    border-style: dotted;
    border-color: var(--GW-sidenote-self-link-border-color);
    border-width: 1px 1px 0px 1px;
    width: 2em;
    height: 2em;
    display: flex;
    align-items: center;
    justify-content: center;
    z-index: 1;
}
/*  Disable link underlining.
    */
article > :not(#TOC) .sidenote > .sidenote-self-link {
    background-image: none;
}
#sidenote-column-left .sidenote > .sidenote-self-link {
    right: 3px;
}
#sidenote-column-right .sidenote > .sidenote-self-link {
    left: 3px;
}

/* /\* Sidenotes return links: align to the sidenote box like the sidenote numbering *\/ */
/* #sidenote-column-left .footnote-back { */
/*     position: absolute; */
/*     bottom: -8px; */
/*     border-color: #aaa; */
/*     border-width: 1px 1px 0px 1px; */
/*     width: 1.6em; */
/*     height: 2em; */
/*     display: flex; */
/*     align-items: center; */
/*     justify-content: center; */
/*     right: 0px; */
/* } */
/* #sidenote-column-right .footnote-back { */
/*     position: absolute; */
/*     bottom: -6px; */
/*     border-color: #aaa; */
/*     border-width: 1px 1px 0px 1px; */
/*     width: 1.6em; */
/*     height: 2em; */
/*     display: flex; */
/*     align-items: center; */
/*     justify-content: center; */
/*     right: 0px; */
/* } */
/* /\* special-case: move the return link into blockquotes to avoid messy partial overlap *\/ */
/* #sidenote-column-left blockquote + .footnote-back { margin-bottom: 9px; } */
/* #sidenote-column-right blockquote + .footnote-back { margin-bottom: 7px; } */
/* #sidenote-column-left ul + .footnote-back { margin-bottom: -11px; } */

/*=--------------=*/
/*= Margin notes *=/
/*=--------------=*/
/* display inline on mobile/narrow windows; on sufficiently-wide screens, pop out as number-less sidenotes */
.marginnote {
    /* bolding turns out to be too obtrusive for users' liking; italicized both inline & popped-out */
    font-style: italic;
}
.marginnote.inline::after {
    content: " ";
}
.marginnote.sidenote {
    float: right;
    position: absolute;
    left: calc(100% + 3em);
    text-align: left;
    -webkit-hyphens: none;
    -moz-hyphens: none;
    hyphens: none;
    text-indent: 0;
    width: calc((100vw - 112ch) / 2 - 5em);
    font-size: 0.85em;
    opacity: 0.85;
    z-index: 1;
}
.marginnote.sidenote:hover {
    box-shadow: none;
}
/* make links in margin notes (somewhat unusual but should be supported simply because that's what one would expect) clickable/hover-able */
.sidenote.marginnote::after { z-index: -1; }

/**********/
/* TABLES */
/**********/

.tableWrapper {
    margin: 2em 0 2.125em 0;
    overflow-x: auto;
    overflow-y: hidden;
    box-sizing: border-box;
}
h1 + .tableWrapper,
h2 + .tableWrapper,
h3 + .tableWrapper,
h4 + .tableWrapper,
h5 + .tableWrapper,
h6 + .tableWrapper {
    margin: 0 0 2.125em 0;
}

table {
    margin: 0;
    padding: 0;
    border-collapse: collapse;
    width: 100%;
    font-size: 0.75em;
    border-style: solid;
    border-color: var(--GW-table-border-color);
    border-width: 2px 0;
}

/*=-------------------=*/
/*= Full-width tables =*/
/*=-------------------=*/

.tableWrapper.full-width {
    background-color: var(--GW-table-full-width-background-color);
    z-index: 1;
    position: relative;
}

/*=-------------=*/
/*= Table parts =*/
/*=-------------=*/

table caption {
    padding: 0.25em 0.75em;
    font-style: italic;
    font-size: 1.25em;
    border-top: 2px solid var(--GW-table-caption-border-color);
}

table th,
table td {
    padding: 7px 10px;
    line-height: 1.35;
}
table th {
    font-weight: bold;
    border-bottom: 1px solid var(--GW-table-row-horizontal-border-color);
    text-align: left;
}
table td {
    vertical-align: top;
}
table th + th,
table td + td {
    border-left: 1px solid var(--GW-table-cell-vertical-border-color);
}

/*=--------------------------------------------------=*/
/*= Horizontal scrollbar styling (Webkit/Blink only) =*/
/*=--------------------------------------------------=*/

.tableWrapper::-webkit-scrollbar {
    height: 16px;
}
.tableWrapper::-webkit-scrollbar-thumb {
    background-image: url('data:image/gif;base64,R0lGODlhBAAEAPAAMXd3d////ywAAAAABAAEAAACBgQShqgJBQA7');
    background-size: 2px;
    box-shadow:
        0 2px 0 0   var(--GW-table-scrollbar-track-color) inset,
        0 0   0 1px var(--GW-table-scrollbar-border-color) inset,
        0 2px 0 1px var(--GW-table-scrollbar-border-color) inset;
}
.tableWrapper::-webkit-scrollbar-thumb:hover {
    background-image: url('data:image/gif;base64,R0lGODlhBAAEAPAAMQAAAP///ywAAAAABAAEAAACBgQShqgJBQA7');
}

/*  Add little icons to tables handled by tablesorter.js
    to advertise that they are sortable.
    http://tablesorter.com/docs/#Configuration
    */
th.tablesorter-header {
    background-image: url('/static/img/bg.gif');
    cursor: pointer;
    font-weight: bold;
    background-repeat: no-repeat;
    background-position: center left;
    padding-left: 20px;
}
th.header:hover {
    background-color: var(--GW-table-column-heading-hover-background-color);
}
th.tablesorter-headerAsc {
    background-image: url('/static/img/small_asc.gif');
}
th.tablesorter-headerDesc {
    background-image: url('/static/img/small_desc.gif');
}
th.tablesorter-headerAsc,
th.tablesorter-headerDesc,
th.tablesorter-headerAsc:hover,
th.tablesorter-headerDesc:hover {
    background-color: #8bd0ed;
    color: #fff;
    text-shadow:
       0.5px 0.5px 0 #000,
       0 0 1px #000;
}

/*  zebra-stripe tables (CSS3); from Twitter's bootstrap package
    */
:not(.small-table) > table tr:nth-child(odd) td {
    background-color: #f6f6f6;
}
#markdownBody table tr:hover {
    outline: 1px dotted #000;
}

/*  Tables in blockquotes.
    */
blockquote :not(.small-table) > table tr:nth-child(odd) td {
    background-color: #fff;
}
blockquote table th + th,
blockquote table td + td {
    border-left: 1px solid var(--GW-blockquote-background-color);
}

/*  Corrected version of suppliers tables CSS on /Modafinil; original by cwillu
    */
#suppliers-prices th {
    padding: 3px 15px;
}
#suppliers-prices td {
    padding: 0 15px;
}
#suppliers-prices th:nth-last-child(n+3),
#suppliers-prices td:nth-last-child(n+3) {
    text-align: right !important;
}
#suppliers-prices td:nth-child(1):after {
    content: " mg/$";
}
#suppliers-prices td:nth-child(2):after {
    content: " mg";
}
#suppliers-prices td:nth-child(3):before {
    content: "x";
    opacity: 0.4;
}
#suppliers-prices td:nth-child(4):before,
#suppliers-prices td:nth-child(5):before {
    content: "$";
}

/*=--------------------------------------------------=*/
/*= Horizontal scrollbar styling (Webkit/Blink only) =*/
/*=--------------------------------------------------=*/

pre::-webkit-scrollbar {
    height: 16px;
    background-color: #fafafa;
}
pre::-webkit-scrollbar-thumb {
    background-color: #ccc;
    box-shadow:
        0 0 0 3px #fafafa inset;
}
pre::-webkit-scrollbar-thumb:hover {
    background-color: #999;
}

/***************/
/* CODE BLOCKS */
/***************/

code {
    word-break: break-all;
    hyphens: none;
}

code {
    padding: 0 4px;
    /* Tufte CSS's monospace/sans suggestions, borrowing from Github: */
    /* TODO: use Source Code Pro? */
    font-family: "Liberation Mono", Consolas, Courier, monospace;
    font-size: 0.9em;
    border: 1px solid #c8c8c8;
    background-color: #fafafa;
}
pre {
    overflow: auto;
    margin: 1.75em auto;
    border: 1px solid #c8c8c8;
    background-color: #fafafa;
    cursor: text;
    max-height: calc(100vh - 8em);
}
pre code {
    display: block;
    padding: 8px 14px;
    margin: 0;
    border: none;
    background-color: transparent;
}

/*=-------------------------------------------------------------------------=*/
/*= Source code highlighting; generated by pandoc/skylighting: 'kate' theme =*/
/*=-------------------------------------------------------------------------=*/

a.sourceLine {
    display: inline-block;
    line-height: 1.25;
}
a.sourceLine {
    pointer-events: none;
    color: inherit;
    text-decoration: inherit;
}
a.sourceLine:empty {
    height: 1.2em;
}
pre.numberSource a.sourceLine {
    position: relative;
    left: -4em;
}
pre.numberSource a.sourceLine::before {
    content: attr(title);
    position: relative;
    left: -1em;
    text-align: right;
    vertical-align: baseline;
    border: none;
    pointer-events: all;
    display: inline-block;

    -webkit-touch-callout: none;
    -webkit-user-select: none;

    -khtml-user-select: none;
    -moz-user-select: none;
    -ms-user-select: none;
    user-select: none;

    padding: 0 4px;
    width: 4em;
    background-color: #fff;
    color: #a0a0a0;
}
pre.numberSource {
    margin-left: 3em;
    border-left: 1px solid #a0a0a0;
    padding-left: 4px;
}
div.sourceCode {
    color: #1f1c1b;
    background-color: #fff;
}
@media only screen {
    a.sourceLine::before {
        text-decoration: underline;
    }
}

code span    { color: #1f1c1b; } /* Normal */
code span.al { color: #bf0303; background-color: #f7e6e6; font-weight: bold; } /* Alert */
code span.an { color: #ca60ca; } /* Annotation */
code span.at { color: #0057ae; } /* Attribute */
code span.bn { color: #b08000; } /* BaseN */
code span.bu { color: #644a9b; font-weight: bold; } /* BuiltIn */
code span.cf { color: #1f1c1b; font-weight: bold; } /* ControlFlow */
code span.ch { color: #924c9d; } /* Char */
code span.cn { color: #aa5500; } /* Constant */
code span.co { color: #787878; } /* Comment */
code span.cv { color: #0095ff; } /* CommentVar */
code span.do { color: #607880; } /* Documentation */
code span.dt { color: #0057ae; } /* DataType */
code span.dv { color: #b08000; } /* DecVal */
code span.er { color: #bf0303; text-decoration: underline; } /* Error */
code span.ex { color: #0095ff; font-weight: bold; } /* Extension */
code span.fl { color: #b08000; } /* Float */
code span.fu { color: #644a9b; } /* Function */
code span.im { color: #ff5500; } /* Import */
code span.in { color: #b08000; } /* Information */
code span.kw { color: #1f1c1b; font-weight: bold; } /* Keyword */
code span.op { color: #1f1c1b; } /* Operator */
code span.ot { color: #006e28; } /* Other */
code span.pp { color: #006e28; } /* Preprocessor */
code span.re { color: #0057ae; background-color: #e0e9f8; } /* RegionMarker */
code span.sc { color: #3daee9; } /* SpecialChar */
code span.ss { color: #ff5500; } /* SpecialString */
code span.st { color: #bf0303; } /* String */
code span.va { color: #0057ae; } /* Variable */
code span.vs { color: #bf0303; } /* VerbatimString */
code span.wa { color: #bf0303; } /* Warning */

/********/
/* MATH */
/********/

.mjpage__block {
    display: block;
    overflow: auto;
    overflow-y: hidden;
    margin: 1.25em auto;
}
.mjpage__block .MJXc-display {
    margin: 0;
    padding: 0.25em 0;
}
.mjpage__block::-webkit-scrollbar {
    height: 14px;
    border: 1px solid #ccc;
}
.mjpage__block::-webkit-scrollbar-thumb {
    box-shadow:
        0 0 0 2px #fff inset,
        0 0 0 8px #ccc inset;
    border-color: #ccc transparent;
    border-style: solid;
    border-width: 1px;
}
.mjpage__block:hover::-webkit-scrollbar-thumb:hover {
    box-shadow:
        0 0 0 2px #fff inset,
        0 0 0 8px #999 inset;
}

/********/
/* MISC */
/********/

/*************/
/* DROP CAPS */
/*************/
/*  "drop caps"/"initials" (https://en.wikipedia.org/wiki/Initial
    https://wiki.obormot.net/Reference/DropCapsDemo) are large fancy
    block letters used to start a page/section. We skip them on mobile because
    they use up 8-12KB each (even after @font-face subset optimization to load
    only 1 letter at a time), and take up a lot of screen space.
    (Mobile users can't have nice things.) To implement them, each Markdown
    page has a custom metadata field like "css: drop-caps-goudy" which is
    substituted into the compiled HTML like
    '<body class="pagename drop-caps-goudy">', allowing defining of multiple
    drop-caps and customized per page. The 3 drop-caps right now are Goudy
    ('drop-caps-goudy'), yinit ('drop-caps-yinit'), and
    De-Zs/Deutsche Zierschrift ('drop-caps-de-zs'). Goudy is for
    literary/historical/humanities pages, yinit is for technical/scientific
    pages, and De-Zs is for everything else.
    */
@media only screen and (min-width: 65ch) {
    body[class*='drop-caps-'] #markdownBody > p:first-child::first-letter,
    body[class*='drop-caps-'] .abstract + p::first-letter,
    body[class*='drop-caps-'] #markdownBody > .epigraph:first-child + p::first-letter,
    #markdownBody *[class*='drop-cap-']::first-letter,
    #markdownBody *[class*='drop-cap-'] > p::first-letter {
        font-style: normal;
        font-weight: normal;
        float: left;
    }

    /*  All of these numbers are magic.
        */
    body.drop-caps-goudy #markdownBody > p:first-child::first-letter,
    body.drop-caps-goudy .abstract + p::first-letter,
    body.drop-caps-goudy #markdownBody > .epigraph:first-child + p::first-letter,
    #markdownBody .drop-cap-goudy::first-letter,
    #markdownBody .drop-cap-goudy > p::first-letter {
        font-family: "Goudy Initialen";
        font-size: 7em;
        line-height: 1;
        margin: 0 0.02em -0.25em 0;
    }
    body.drop-caps-yinit #markdownBody > p:first-child::first-letter,
    body.drop-caps-yinit .abstract + p::first-letter,
    body.drop-caps-yinit #markdownBody > .epigraph:first-child + p::first-letter,
    #markdownBody .drop-cap-yinit::first-letter,
    #markdownBody .drop-cap-yinit > p::first-letter {
        font-family: Yinit;
        font-size: 5.625em;
        line-height: 1.35;
        margin: 0.015em 0.04em -0.5em 0.01em;
        text-shadow: 0 0 0 #777;
        opacity: 0.95;
    }
    body.drop-caps-de-zs #markdownBody > p:first-child::first-letter,
    body.drop-caps-de-zs .abstract + p::first-letter,
    body.drop-caps-de-zs #markdownBody > .epigraph:first-child + p::first-letter,
    #markdownBody .drop-cap-de-zs::first-letter,
    #markdownBody .drop-cap-de-zs > p::first-letter {
        font-family: "Deutsche Zierschrift";
        font-size: 6.5em;
        line-height: 1.1;
        margin: 0.01em 0.03em -0.25em 0;
        text-shadow:
             0px 2.5px 0 #fff,
            -4px   4px 0 #fff,
             4px   4px 0 #fff;
        color: #191919;
        opacity: 0.99;
    }
    body.drop-caps-cheshire #markdownBody > p:first-child::first-letter,
    body.drop-caps-cheshire .abstract + p::first-letter,
    body.drop-caps-cheshire #markdownBody > .epigraph:first-child + p::first-letter,
    #markdownBody .drop-cap-cheshire::first-letter,
    #markdownBody .drop-cap-cheshire > p::first-letter {
        font-family: "Cheshire Initials";
        font-size: 6.75em;
        line-height: 1;
        margin: 0.02em 0.04em -0.25em 0;
        opacity: 0.9;
    }
    body.drop-caps-kanzlei #markdownBody > p:first-child::first-letter,
    body.drop-caps-kanzlei .abstract + p::first-letter,
    body.drop-caps-kanzlei #markdownBody > .epigraph:first-child + p::first-letter,
    #markdownBody .drop-cap-kanzlei::first-letter,
    #markdownBody .drop-cap-kanzlei > p::first-letter {
        font-family: "Kanzlei Initialen";
        font-size: 7em;
        line-height: 1;
        margin: 0 0.01em -0.25em -0.03em;
        opacity: 0.9;
    }

    /*  Compensating for responsive line-height reduction.
        */
    @media only screen and (max-width: 120ch) {
        body.drop-caps-goudy #markdownBody > p:first-child::first-letter,
        body.drop-caps-goudy .abstract + p::first-letter,
        body.drop-caps-goudy #markdownBody > .epigraph:first-child + p::first-letter,
        #markdownBody .drop-cap-goudy::first-letter,
        #markdownBody .drop-cap-goudy > p::first-letter {
            font-size: 6.875em;
        }
        body.drop-caps-yinit #markdownBody > p:first-child::first-letter,
        body.drop-caps-yinit .abstract + p::first-letter,
        body.drop-caps-yinit #markdownBody > .epigraph:first-child + p::first-letter,
        #markdownBody .drop-cap-yinit::first-letter,
        #markdownBody .drop-cap-yinit > p::first-letter {
            font-size: 5.375em;
        }
        body.drop-caps-de-zs #markdownBody > p:first-child::first-letter,
        body.drop-caps-de-zs .abstract + p::first-letter,
        body.drop-caps-de-zs #markdownBody > .epigraph:first-child + p::first-letter,
        #markdownBody .drop-cap-de-zs::first-letter,
        #markdownBody .drop-cap-de-zs > p::first-letter {
            font-size: 6.375em;
        }
        body.drop-caps-cheshire #markdownBody > p:first-child::first-letter,
        body.drop-caps-cheshire .abstract + p::first-letter,
        body.drop-caps-cheshire #markdownBody > .epigraph:first-child + p::first-letter,
        #markdownBody .drop-cap-cheshire::first-letter,
        #markdownBody .drop-cap-cheshire > p::first-letter {
            font-size: 6.625em;
        }
        body.drop-caps-kanzlei #markdownBody > p:first-child::first-letter,
        body.drop-caps-kanzlei .abstract + p::first-letter,
        body.drop-caps-kanzlei #markdownBody > .epigraph:first-child + p::first-letter,
        #markdownBody .drop-cap-kanzlei::first-letter,
        #markdownBody .drop-cap-kanzlei > p::first-letter {
            font-size: 6.875em;
        }
    }
    @media only screen and (max-width: 100ch) {
        body.drop-caps-goudy #markdownBody > p:first-child::first-letter,
        body.drop-caps-goudy .abstract + p::first-letter,
        body.drop-caps-goudy #markdownBody > .epigraph:first-child + p::first-letter,
        #markdownBody .drop-cap-goudy::first-letter,
        #markdownBody .drop-cap-goudy > p::first-letter {
            font-size: 6.625em;
        }
        body.drop-caps-yinit #markdownBody > p:first-child::first-letter,
        body.drop-caps-yinit .abstract + p::first-letter,
        body.drop-caps-yinit #markdownBody > .epigraph:first-child + p::first-letter,
        #markdownBody .drop-cap-yinit::first-letter,
        #markdownBody .drop-cap-yinit > p::first-letter {
            font-size: 5.25em;
        }
        body.drop-caps-de-zs #markdownBody > p:first-child::first-letter,
        body.drop-caps-de-zs .abstract + p::first-letter,
        body.drop-caps-de-zs #markdownBody > .epigraph:first-child + p::first-letter,
        #markdownBody .drop-cap-de-zs::first-letter,
        #markdownBody .drop-cap-de-zs > p::first-letter {
            font-size: 6.125em;
        }
        body.drop-caps-cheshire #markdownBody > p:first-child::first-letter,
        body.drop-caps-cheshire .abstract + p::first-letter,
        body.drop-caps-cheshire #markdownBody > .epigraph:first-child + p::first-letter,
        #markdownBody .drop-cap-cheshire::first-letter,
        #markdownBody .drop-cap-cheshire > p::first-letter {
            font-size: 6.3125em;
        }
        body.drop-caps-kanzlei #markdownBody > p:first-child::first-letter,
        body.drop-caps-kanzlei .abstract + p::first-letter,
        body.drop-caps-kanzlei #markdownBody > .epigraph:first-child + p::first-letter,
        #markdownBody .drop-cap-kanzlei::first-letter,
        #markdownBody .drop-cap-kanzlei > p::first-letter {
            font-size: 6.6875em;
        }
    }

    /*  Special styles for special browsers.
        */
    @supports (-moz-user-focus: normal) {
        body.drop-caps-goudy #markdownBody > p:first-child::first-letter,
        body.drop-caps-goudy .abstract + p::first-letter,
        body.drop-caps-goudy #markdownBody > .epigraph:first-child + p::first-letter,
        #markdownBody .drop-cap-goudy::first-letter,
        #markdownBody .drop-cap-goudy > p::first-letter {
            margin: 0.045em 0.02em 0 0;
        }
        body.drop-caps-yinit #markdownBody > p:first-child::first-letter,
        body.drop-caps-yinit .abstract + p::first-letter,
        body.drop-caps-yinit #markdownBody > .epigraph:first-child + p::first-letter,
        #markdownBody .drop-cap-yinit::first-letter,
        #markdownBody .drop-cap-yinit > p::first-letter {
            margin: 0.065em 0.04em 0 0.01em;
        }
        body.drop-caps-de-zs #markdownBody > p:first-child::first-letter,
        body.drop-caps-de-zs .abstract + p::first-letter,
        body.drop-caps-de-zs #markdownBody > .epigraph:first-child + p::first-letter,
        #markdownBody .drop-cap-de-zs::first-letter,
        #markdownBody .drop-cap-de-zs > p::first-letter {
            margin: 0.06em 0.04em 0 0;
        }
        body.drop-caps-cheshire #markdownBody > p:first-child::first-letter,
        body.drop-caps-cheshire .abstract + p::first-letter,
        body.drop-caps-cheshire #markdownBody > .epigraph:first-child + p::first-letter,
        #markdownBody .drop-cap-cheshire::first-letter,
        #markdownBody .drop-cap-cheshire > p::first-letter {
            margin: 0.06em 0.04em 0 0.01em;
        }
        body.drop-caps-kanzlei #markdownBody > p:first-child::first-letter,
        body.drop-caps-kanzlei .abstract + p::first-letter,
        body.drop-caps-kanzlei #markdownBody > .epigraph:first-child + p::first-letter,
        #markdownBody .drop-cap-kanzlei::first-letter,
        #markdownBody .drop-cap-kanzlei > p::first-letter {
            margin: 0.05em 0.02em 0 -0.04em;
        }
    }
}

/*****************/
/* MULTI-COLUMNS */
/*****************/
/* Inspired by Markdeep (https://casual-effects.com/markdeep/features.md.html#multiplecolumns); limited multi-column support as a div class annotation */
/* This is particularly useful for extremely long ('skinny') lists where items tend to be short, such as in /DNM-archives#overall-coverage or /Replication */
/* Uses CSS3 columns: https://developer.mozilla.org/en-US/docs/Web/CSS/CSS_Columns/Using_multi-column_layouts https://www.caniuse.com/#feat=multicolumn */
/* Currently limited to lists due to issues with hidden:overflow in FF and sidenotes.js in Chrome. */
.columns > ul,
.columns > ol {
    column-width: 30ch;
    column-gap: 6ch;
    margin-bottom: 2em;
}
.columns > ul li,
.columns > ol li,
.columns > ul li p,
.columns > ol li p {
    text-align: left;
    break-inside: avoid;
}

.columns > ul figure {
    margin: 0 0 1.5em 0;
}

/***************/
/* ADMONITIONS */
/***************/
/* Highlighted boxes: 'admonitions' are small break-out boxes with notes, tips, warnings, etc. for the reader.  */
/* These are particularly useful in didactic technical writing, where there are many ways to slip up while using or coding something. */
/* Available (in increasing order of minatoriness): 'tip', 'note', 'warning', 'error'. */
/* Based on Markdeep's implementation: https://casual-effects.com/markdeep/features.md.html#basicformatting/admonitions (which appears loosely inspired by Wikipedia's notification templates like `{{NPOV}}`) */
/* and modified to grayscale (increasing intensity == increasing warning) for gwern.net. */
/* Usage examples: */
/* - <div class="admonition tip"><div class="admonition-title">Tip title (optional)</div> text</div> */
/* - <div class="admonition note"><div class="admonition-title">Note title (*)</div> text</div> */
/* - <div class="admonition warning"><div class="admonition-title">Warning title (*)</div> text</div> */
/* - <div class="admonition error"><div class="admonition-title">Error title (*)</div> text</div> */
.admonition {
    font-family: "Lucida Sans Unicode", "Source Sans Pro", Helvetica, "Trebuchet MS", sans-serif;
    font-size: 0.875em;
    position: relative;
    margin: 2em 0 1.5em 0;
    padding: 0.75em 1.25em 0.875em 1.125em;
    border-left: 2.5rem solid #747373;
    background-color: #d8d8d8;
}
.admonition-title {
    font-weight: bold;
}
.admonition.tip {
    border-left-color: #d8d8d8;
    background-color: #fafafa;
}
.admonition.warn,
.admonition.warning {
    border-left-color: #5a5a5a;
    background-color: #969696;
    color: #fff;
}
.admonition.warn > .admonition-title::after,
.admonition.warning > .admonition-title::after {
    background-color: #5a5a5a;
}
.admonition.error {
    border-left-color: #2d2d2d;
    background-color: #5a5a5a;
    color: #fff;
}
.admonition.error > .admonition-title::after {
    background-color: #2d2d2d;
}

.admonition.note::before,
.admonition.tip::before,
.admonition.warn::before,
.admonition.warning::before,
.admonition.error::before {
    width: 2.5rem;
    height: 100%;
    position: absolute;
    top: 0;
    right: 100%;
    text-align: center;
}

.admonition.note::before {
    content: url('/static/img/icons/arrow-up.svg');
    transform: rotate(90deg);
    filter: invert(100%);
    height: 1.1em;
    width: 1.3em;
    margin: 0px 7px;
    margin-top: 11px;
}
.admonition.tip::before {
    content: "\24d8"; /* Circled Latin Small Letter 'ⓘ' (U+24D8) */
    font-size: 1.7em;
    top: 3px;
    left: -2.5rem;
}
.admonition.warn::before,
.admonition.warning::before {
    content: "\26A0"; /* Warning Sign '⚠' triangle (U+26A0) */
    font-size: 2em;
    color: #fff;
    margin-top: -1px;

}
.admonition.error::before {
    content:  "\2620"; /* Skull and Crossbones. '☠' (U+2620) */
    font-size: 2.20em;
    top: -2px;
    color: #fff;
}

.admonition p:last-child {
    margin-bottom: 0
}

.admonition code {
    background-color: transparent;
    border: none;
    padding-left: 0;
    font-size: unset;
}

article > :not(#TOC) .admonition a:link {
    text-shadow: none;
    color: currentColor;
    background-image: none;
    text-decoration: underline;
}
article > :not(#TOC) .admonition a:hover {
    text-decoration: dotted underline;
}

/*******************************/
/* PAGE-SPECIFIC MODIFICATIONS */
/*******************************/

/*=-------------------------=*/
/*= Index page & Tags pages =*/
/*=-------------------------=*/

/*  Internal links on the home page need no decoration. */
body.index #markdownBody a[href^="."]:not([href*="/docs/"]):not([href*="/images/"])::after,
body.index #markdownBody a[href^="https://www.gwern.net/"]:not([href$=".pdf"])::after {
    content: none;
}

/* the /index needs more space in the lists for mobile users */
@media only screen and (max-width:64.9ch) { body.index #markdownBody li { line-height: 1.65; } }


/*  Less fancy headings.
    */
body.index section:not(.collapse) > h1:first-child {
    font-size: 1.5em;
    line-height: 1.125;
    box-shadow: none;
    text-align: left;
    font-weight: bold;
    margin-left: 0;
    padding: 0;
}

/*  Nice-looking bottom decoration.
    */
body.index article,
body.tags article {
    position: relative;
    padding-bottom: 4em;
}
body.index article::after,
body.tags article::after{
    content: "";
    background-color: #fff;
    background-image: url('/static/img/logo/logo-smooth.svg');
    display: block;
    position: absolute;
    bottom: 0.75em;
    width: 22px;
    height: 30px;
    background-size: contain;
    background-position: center;
    background-repeat: no-repeat;
    left: 0;
    right: 0;
    margin: auto;
    padding: 0 10px 0 11px;
    z-index: 1;
}
body.index article::before,
body.tags article::before{
    content: "";
    display: block;
    position: absolute;
    bottom: calc(0.75em + 15px);
    height: 1px;
    border-bottom: 1px dotted #000;
    width: 100%;
    opacity: 0.5;
}


/*=---------------=*/
/*= /Book-reviews =*/
/*=---------------=*/
body.bookreviews #markdownBody blockquote {
  clear: none;
}
body.bookreviews #markdownBody ol {
  overflow: unset;
}

body.bookreviews #markdownBody h2 + p {
    margin: -0.5em 0 1.5em 0;
    display: flex;
    flex-flow: row;
    justify-content: flex-start;
    max-width: 100%;
}
body.bookreviews h2 + p span {
    white-space: nowrap;
}
body.bookreviews h2 + p span + span {
    margin-left: 1em;
}
body.bookreviews h2 + p span:first-of-type {
    flex: 0 1 auto;
    max-width: 100%;
    text-overflow: ellipsis;
    overflow: hidden;
}
body.bookreviews h2 + p span:first-of-type:hover {
    overflow: visible;
    white-space: normal;
    text-align: left;
    height: 1em;
    padding-left: 1.5em;
    text-indent: -1.5em;
}

/*=-------=*/
/*= /Mead =*/
/*=-------=*/

/*  This is for the pictures of mead bottles next to the reviews.
    */
body.mead p > img {
    float: right;
    max-height: 8em;
    width: auto;
    position: relative;
    z-index: 1;
    margin: 1em 1em 1em 2em;
    box-shadow:
        0 0 0 15px #fff,
        0 0 0 16px #ccc,
        0 0 0 17px transparent;
}

/*=-------=*/
/*= /Hafu =*/
/*=-------=*/

body.hafu .tableWrapper#hafu-list-table td:last-of-type {
    width: 50%;
}

/*=------------------=*/
/*= /komm-susser-tod =*/
/*=------------------=*/

body.kommsussertod .tableWrapper#lyrics-table {
    padding: 0 calc((100vw - 6.5ch - 105ch) / 2);
}

/*=----------------=*/
/*= /Catnip-survey =*/
/*=----------------=*/

body.catnipsurvey .tableWrapper#results-table {
    padding: 0 calc((100vw - 6.5ch - 120ch) / 2);
}

/*=---------=*/
/*= /Iodine =*/
/*=---------=*/

body.iodine .tableWrapper#data-table {
    padding: 0 calc((100vw - 6.5ch - 105ch) / 2);
}

/*=--------------=*/
/*= /DNM-arrests =*/
/*=--------------=*/

body.dnmarrests .tableWrapper#data-table td:nth-of-type(6),
body.dnmarrests .tableWrapper#data-table td:nth-of-type(12),
body.dnmarrests .tableWrapper#data-table td:nth-of-type(13) {
    white-space: nowrap;
}
body.dnmarrests .tableWrapper#data-table td:last-of-type {
    width: 20%;
}

/***************/
/* IMAGE FOCUS */
/***************/

/*************************/
/* UI ELEMENTS CONTAINER */
/*************************/

#ui-elements-container {
    position: fixed;
    top: 0;
    left: 0;
    width: 100%;
    height: 100%;
    z-index: 10000;
    pointer-events: none;
}
#ui-elements-container > * {
    pointer-events: auto;
}

/*=--------------=*/
/*= Hover styles =*/
/*=--------------=*/

#markdownBody img:hover {
    filter: drop-shadow(0 0 3px #777);
    cursor: zoom-in;
}
#markdownBody img:active {
    transform: scale(0.975);
}

/*=---------=*/
/*= Overlay =*/
/*=---------=*/

#image-focus-overlay {
    position: fixed;
    top: 0;
    right: 0;
    bottom: 0;
    left: 0;
    z-index: 2;
    display: none;
    cursor: zoom-out;
}
#image-focus-overlay::before {
    content: "";
    display: block;
    position: absolute;
    top: 0;
    right: 0;
    bottom: 0;
    left: 0;
    background-color: #000;
    opacity: 0.9;
    z-index: -1;
}
#image-focus-overlay.engaged {
    display: initial;
}

#image-focus-overlay img {
    margin: auto;
    position: absolute;
    top: 0;
    bottom: 0;
    left: 0;
    right: 0;
}

/*=-------------------=*/
/*= Single-image mode =*/
/*=-------------------=*/

#image-focus-overlay:not(.slideshow) .image-number,
#image-focus-overlay:not(.slideshow) .slideshow-buttons,
#image-focus-overlay:not(.slideshow) .slideshow-help-text {
    display: none;
}

/*=---------=*/
/*= Caption =*/
/*=---------=*/

#image-focus-overlay .caption {
    position: absolute;
    bottom: 0.75em;
    background-color: rgba(0, 0, 0, 0.7);
    left: 4.5em;
    right: 4.5em;
    margin: auto;
    max-width: calc(100% - 9em);
    text-align: center;
    font-family: "Lucida Sans Unicode", "Source Sans Pro", Helvetica, "Trebuchet MS", sans-serif;
    border-radius: 8px;
    z-index: 1;
    transition:
        bottom 0.15s ease;
}
@supports (width: -moz-fit-content) {
    #image-focus-overlay .caption {
        width: -moz-fit-content;
    }
}
@supports (width: fit-content) {
    #image-focus-overlay .caption {
        width: fit-content;
    }
}
#image-focus-overlay .caption.hidden {
    bottom: -50%;
    transition:
        bottom 0.5s ease-in;
}

#image-focus-overlay .caption p {
    margin: 1em 1.25em;
    color: #fff;
}
#image-focus-overlay .caption code {
    background-color: inherit;
    border: none;
    font-size: 1em;
}
#image-focus-overlay .caption a {
    color: #ccc;
}
#image-focus-overlay .caption a:hover {
    color: #aaa;
}

#image-focus-overlay .caption:not(:empty)::before {
    content: "";
    display: block;
    position: absolute;
    width: 100vw;
    height: calc(100% + 1.5em);
    z-index: -1;
    top: -0.75em;
    left: calc(-50vw + 50%);
}

/*=--------------=*/
/*= Help overlay =*/
/*=--------------=*/

#image-focus-overlay .help-overlay {
    position: absolute;
    display: flex;
    flex-flow: column;
    z-index: 2;
    font-family: "Lucida Sans Unicode", "Source Sans Pro", Helvetica, "Trebuchet MS", sans-serif;
    font-size: 1.25rem;
    padding: 1em;
    border-radius: 10px;
    bottom: 1em;
    right: 1em;
    overflow: hidden;
    white-space: nowrap;
    color: transparent;
    visibility: hidden;
    transition:
        visibility 1s ease,
        color 1s ease,
        background-color 1s ease,
        bottom 0.3s ease;
}
#image-focus-overlay .help-overlay:hover {
    max-width: 24em;
    max-height: 14em;
    background-color: rgba(0, 0, 0, 0.85);
    color: #fff;
    visibility: visible;
    transition:
        visibility 0.2s ease 0.3s,
        color 0.2s ease 0.3s,
        background-color 0.2s ease 0.3s;
}

#image-focus-overlay .help-overlay::after {
    content: "?";
    font-weight: bold;
    font-size: 2rem;
    position: absolute;
    right: 0;
    bottom: 0;
    padding: 10px;
    color: #000;
    filter: drop-shadow(0 0 6px #fff);
    visibility: visible;
    opacity: 0.85;
    transition:
        visibility 1s ease;
}
#image-focus-overlay .help-overlay:hover::after {
    visibility: hidden;
    transition:
        visibility 0.2s ease 0.3s;
}

#image-focus-overlay .help-overlay p {
    margin: 0;
    text-indent: -2em;
    padding-left: 2em;
    max-width: 100%;
    overflow: hidden;
}
#image-focus-overlay .help-overlay p + p {
    margin: 0.75em 0 0 0;
}
#image-focus-overlay .help-overlay.hidden {
    bottom: -2em;
}

/*=--------------=*/
/*= Slide number =*/
/*=--------------=*/

#image-focus-overlay .image-number {
    position: absolute;
    z-index: 2;
    font-family: "Lucida Sans Unicode", "Source Sans Pro", Helvetica, "Trebuchet MS", sans-serif;
    font-size: 1.5rem;
    left: 1em;
    top: 1em;
    font-weight: 600;
    text-shadow:
        0 0 3px #fff,
        0 0 5px #fff,
        0 0 8px #fff,
        0 0 13px #fff;
    width: 1.5em;
    text-align: right;
    white-space: nowrap;
    transition: top 0.3s ease;
}
#image-focus-overlay .image-number::before {
    content: "#";
    opacity: 0.3;
}
#image-focus-overlay .image-number::after {
    content: " of " attr(data-number-of-images);
    opacity: 0.3;
}
#image-focus-overlay .image-number:hover::before,
#image-focus-overlay .image-number:hover::after {
    opacity: 1.0;
}
#image-focus-overlay .image-number.hidden {
    top: -1.25em;
}

/*=-------------------=*/
/*= Slideshow buttons =*/
/*=-------------------=*/

#image-focus-overlay .slideshow-buttons {
    position: absolute;
    top: 0;
    left: 0;
    width: 100%;
    height: 100%;
    z-index: 2;
    display: flex;
    justify-content: space-between;
    pointer-events: none;
}
#image-focus-overlay .slideshow-buttons button {
    font-size: 3rem;
    color: #ddd;
    border: none;
    background-color: transparent;
    position: relative;
    left: 0;
    transition:
        left 0.3s ease;
    pointer-events: auto;
    cursor: pointer;
    width: 4rem;
    background-repeat: no-repeat;
    background-position: center;
    background-origin: content-box;
}
#image-focus-overlay .slideshow-buttons button.next {
    padding: 0.25em 0.25em 0.25em 0.375em;
}
#image-focus-overlay .slideshow-buttons button.previous {
    padding: 0.25em 0.375em 0.25em 0.25em;
}
#image-focus-overlay .slideshow-buttons button svg {
    pointer-events: none;
    fill: currentColor;
}
#image-focus-overlay .slideshow-buttons button::selection {
    background-color: transparent;
}
@media only screen and (hover: hover) {
    #image-focus-overlay .slideshow-buttons button:hover {
        background-color: rgba(0, 0, 0, 0.1);
        color: #777;
    }
    #image-focus-overlay .slideshow-buttons button:not(:disabled):hover svg {
        filter:
            drop-shadow(0 0 1px #fff)
            drop-shadow(0 0 3px #fff);
    }
}
#image-focus-overlay .slideshow-buttons button:active {
    transform: none;
    color: #888;
}
#image-focus-overlay .slideshow-buttons button:disabled {
    text-shadow: none;
    background-color: transparent;
    color: #ddd;
    cursor: default;
    opacity: 0.4;
}
#image-focus-overlay .slideshow-button.previous.hidden {
    left: -1.75em;
}
#image-focus-overlay .slideshow-button.next.hidden {
    left: 1.75em;
}

/*=---------=*/
/*= Tooltip =*/
/*=---------=*/

.image-wrapper {
    position: relative;
    display: block;
    margin: auto;
}
.image-wrapper::after {
    content: "Click to enlarge";
    display: block;
    position: absolute;
    margin: auto;
    left: 0;
    right: 0;
    bottom: 10px;
    padding: 6px 15px 7px 15px;
    font-size: 1rem;
    font-family: "Lucida Sans Unicode", "Source Sans Pro", Helvetica, "Trebuchet MS", sans-serif;
    background-color: rgba(0, 0, 0, 0.75);
    color: #fff;
    border-radius: 5px;
    opacity: 0.0;
    transition: opacity 0.15s ease;
    pointer-events: none;
}
@supports (width: -moz-fit-content) {
    .image-wrapper,
    .image-wrapper::after {
        width: -moz-fit-content;
    }
}
@supports (width: fit-content) {
    .image-wrapper,
    .image-wrapper::after {
        width: fit-content;
    }
}
.image-wrapper:hover::after {
    opacity: 1.0;
}

/* LaTeX: Format the LaTeX symbol correctly (a higher up, e lower) (borrowed from https://latex.now.sh/ ) */
.latex span:nth-child(1) {
 text-transform:uppercase;
 font-size:.76em;
 vertical-align:.25em;
 margin-left:-.30em;
 margin-right:-.08em;
 line-height:1ex
}
.latex span:nth-child(2) {
 text-transform:uppercase;
 vertical-align:-.5ex;
 margin-left:-.160em;
 margin-right:-.120em;
 line-height:1ex
}

/* Navigation bar for previous/next page links (horizontal divider based on: https://commons.wikimedia.org/wiki/File:Filet_arabesque.svg ) */
#navigation { text-align: center; }
#navigation #navigation-previous {
    content: url('/static/img/icons/divider-filetarabesque-half.svg');
    display: inline-block;
    width: 40%;
}
#navigation #navigation-center {
    content: url('/static/img/icons/divider-filetarabesque-center.svg');
    display:inline-block;
    margin-left: 0.5em;
    margin-right: 0.5em;
    width: 13%;
}
#navigation #navigation-next {
    content: url('/static/img/icons/divider-filetarabesque-half.svg');
    display: inline-block;
    transform: scale(-1, 1);
    width: 39%;
}
/* Index's special appearance requires some top padding */
body.index #navigation { margin-top: 2em; }
/* override underlining: */
#navigation #navigation-previous, #navigation #navigation-next,
#navigation #navigation-center { text-shadow: none;
                                 background:#fff;
                                 color:#333; }<|MERGE_RESOLUTION|>--- conflicted
+++ resolved
@@ -90,16 +90,10 @@
     */
 @supports (-moz-user-focus: normal) {
     @media only screen and (max-width: 176ch) {
-<<<<<<< HEAD
     	:root {
     		--GW-footnote-ref-highlight-background-color: #fff;
     	}
     }
-=======
-        :root {
-            --GW-footnote-ref-highlight-background-color: #fff;
-        }
->>>>>>> f8adb044
 }
 
 /*********************/
