    <!-- Load the rest of the CSS. Note that we do not need any JS hacks here: HTML allows <link> stylesheets in the body: https://html.spec.whatwg.org/multipage/links.html#body-ok https://jakearchibald.com/2016/link-in-body/ -->
    <link rel="stylesheet" type="text/css" href="/static/css/fonts.css?v=1635614623" />
    <link rel="stylesheet" type="text/css" href="/static/css/default.css?v=1642355607" />
    <link rel="stylesheet" type="text/css" href="/static/css/links.css?v=1643079108" />

    <!-- JS library for spawning popups -->
<<<<<<< HEAD
    <script src="/static/js/popups.js?v=1641400256" defer></script>
    <script src="/static/js/popins.js?v=1616706850" defer></script>
    <!-- JS library for annotating hyperlinks with introduction/summary from various sources; not lazy-loaded as (almost) all pages have popups -->
    <script src="/static/js/annotations.js?v=1643644027" defer></script>
    <script src="/static/js/extracts.js?v=1643688845" defer></script>
    <script src="/static/js/extracts-annotations.js?v=1643685321" defer></script>
    <script src="/static/js/extracts-content.js?v=1643685321" defer></script>
    <script src="/static/js/extracts-options.js?v=1643685321" defer></script>
=======
    <script src="/static/js/popups.js?v=1643713624" defer></script>
    <script src="/static/js/popins.js?v=1643713541" defer></script>
    <!-- JS library for annotating hyperlinks with introduction/summary from various sources; not lazy-loaded as (almost) all pages have popups -->
    <script src="/static/js/annotations.js?v=1643615538" defer></script>
    <script src="/static/js/extracts.js?v=1643664376" defer></script>
    <script src="/static/js/extracts-annotations.js?v=1643675633" defer></script>
    <script src="/static/js/extracts-content.js?v=1643713586" defer></script>
    <script src="/static/js/extracts-options.js?v=1643684786" defer></script>
>>>>>>> 4d3c2410

    $if(index)$ <!-- Stuff we don’t need on /index gets conditionally loaded: --> $else$

    <!-- JS library for clickable/zoomable images, for images larger than can be displayed in -->
    <!-- the body: /static/js/image-focus.js -->
    <!-- not lazy-loaded due to various bugs -->
    <script src="/static/js/image-focus.js?v=1642281666" defer></script>

    <!-- sort tables: https://mottie.github.io/tablesorter/docs/ ; requires JQuery, which has been prepended to avoid multiple JS page loads & race conditions -->
    <script>
    if (document.querySelector("table")) {
        var js = document.createElement("script");
        js.type = "text/javascript";
        js.src = "/static/js/tablesorter.js?v=1609212245";
        document.body.appendChild(js);
    }
    </script>

    $endif$

    <!-- Misc JS: 1. Collapsed sections: insert a toggle to expand them; 2. cover source-code block listings too (for large R sections especially); 3. type setting stuff -->
    <script src="/static/js/typography.js?v=1610806737" defer></script>
    <script src="/static/js/rewrite.js?v=1643644027" defer></script>
    <script src="/static/js/collapse.js?v=1643676940" defer></script>

    <!-- Dark Mode theme switcher (lets users toggle between regular black-on-white CSS, and dark mode) -->
    <script src="/static/js/darkmode.js?v=1641400292" defer></script><|MERGE_RESOLUTION|>--- conflicted
+++ resolved
@@ -4,25 +4,14 @@
     <link rel="stylesheet" type="text/css" href="/static/css/links.css?v=1643079108" />
 
     <!-- JS library for spawning popups -->
-<<<<<<< HEAD
-    <script src="/static/js/popups.js?v=1641400256" defer></script>
-    <script src="/static/js/popins.js?v=1616706850" defer></script>
+    <script src="/static/js/popups.js?v=1643727552" defer></script>
+    <script src="/static/js/popins.js?v=1643727552" defer></script>
     <!-- JS library for annotating hyperlinks with introduction/summary from various sources; not lazy-loaded as (almost) all pages have popups -->
     <script src="/static/js/annotations.js?v=1643644027" defer></script>
     <script src="/static/js/extracts.js?v=1643688845" defer></script>
     <script src="/static/js/extracts-annotations.js?v=1643685321" defer></script>
-    <script src="/static/js/extracts-content.js?v=1643685321" defer></script>
+    <script src="/static/js/extracts-content.js?v=1643727552" defer></script>
     <script src="/static/js/extracts-options.js?v=1643685321" defer></script>
-=======
-    <script src="/static/js/popups.js?v=1643713624" defer></script>
-    <script src="/static/js/popins.js?v=1643713541" defer></script>
-    <!-- JS library for annotating hyperlinks with introduction/summary from various sources; not lazy-loaded as (almost) all pages have popups -->
-    <script src="/static/js/annotations.js?v=1643615538" defer></script>
-    <script src="/static/js/extracts.js?v=1643664376" defer></script>
-    <script src="/static/js/extracts-annotations.js?v=1643675633" defer></script>
-    <script src="/static/js/extracts-content.js?v=1643713586" defer></script>
-    <script src="/static/js/extracts-options.js?v=1643684786" defer></script>
->>>>>>> 4d3c2410
 
     $if(index)$ <!-- Stuff we don’t need on /index gets conditionally loaded: --> $else$
 
