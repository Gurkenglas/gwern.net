--- conflicted
+++ resolved
@@ -1,39 +1,31 @@
     <!-- Load the rest of the CSS. Note that we do not need any JS hacks here: HTML allows <link> stylesheets in the body: https://html.spec.whatwg.org/multipage/links.html#body-ok https://jakearchibald.com/2016/link-in-body/ -->
-    <link rel="stylesheet" type="text/css" href="/static/css/fonts.css?v=1635614623" />
-    <link rel="stylesheet" type="text/css" href="/static/css/default.css?v=1643902216" />
-    <link rel="stylesheet" type="text/css" href="/static/css/links.css?v=1644279637" />
+    <link rel="stylesheet" type="text/css" href="/static/css/fonts.css?v=1613365249" />
+    <link rel="stylesheet" type="text/css" href="/static/css/default.css?v=1643908358" />
+    <link rel="stylesheet" type="text/css" href="/static/css/links.css?v=1644301491" />
 
     <!-- JS library for spawning popups -->
-    <script src="/static/js/popups.js?v=1644020542" defer></script>
-    <script src="/static/js/popins.js?v=1644020542" defer></script>
+    <script src="/static/js/popups.js?v=1644014995" defer></script>
+    <script src="/static/js/popins.js?v=1644014819" defer></script>
     <!-- JS library for annotating hyperlinks with introduction/summary from various sources; not lazy-loaded as (almost) all pages have popups -->
-<<<<<<< HEAD
     <script src="/static/js/annotations.js?v=1644099465" defer></script>
     <script src="/static/js/extracts.js?v=1644300830" defer></script>
     <script src="/static/js/extracts-annotations.js?v=1644099571" defer></script>
     <script src="/static/js/extracts-content.js?v=1644195209" defer></script>
     <script src="/static/js/extracts-options.js?v=1643684786" defer></script>
-=======
-    <script src="/static/js/annotations.js?v=1644104151" defer></script>
-    <script src="/static/js/extracts.js?v=1644259288" defer></script>
-    <script src="/static/js/extracts-annotations.js?v=1644104151" defer></script>
-    <script src="/static/js/extracts-content.js?v=1644199024" defer></script>
-    <script src="/static/js/extracts-options.js?v=1643685321" defer></script>
->>>>>>> 568ecd8d
 
     $if(index)$ <!-- Stuff we don’t need on /index gets conditionally loaded: --> $else$
 
     <!-- JS library for clickable/zoomable images, for images larger than can be displayed in -->
     <!-- the body: /static/js/image-focus.js -->
     <!-- not lazy-loaded due to various bugs -->
-    <script src="/static/js/image-focus.js?v=1644020542" defer></script>
+    <script src="/static/js/image-focus.js?v=1644020423" defer></script>
 
     <!-- sort tables: https://mottie.github.io/tablesorter/docs/ ; requires JQuery, which has been prepended to avoid multiple JS page loads & race conditions -->
     <script>
     if (document.querySelector("table")) {
         var js = document.createElement("script");
         js.type = "text/javascript";
-        js.src = "/static/js/tablesorter.js?v=1609212245";
+        js.src = "/static/js/tablesorter.js?v=1604173830";
         document.body.appendChild(js);
     }
     </script>
@@ -41,9 +33,9 @@
     $endif$
 
     <!-- Misc JS: 1. Collapsed sections: insert a toggle to expand them; 2. cover source-code block listings too (for large R sections especially); 3. type setting stuff -->
-    <script src="/static/js/typography.js?v=1610806737" defer></script>
-    <script src="/static/js/rewrite.js?v=1644104151" defer></script>
-    <script src="/static/js/collapse.js?v=1644020542" defer></script>
+    <script src="/static/js/typography.js?v=1628454900" defer></script>
+    <script src="/static/js/rewrite.js?v=1644103088" defer></script>
+    <script src="/static/js/collapse.js?v=1644018925" defer></script>
 
     <!-- Dark Mode theme switcher (lets users toggle between regular black-on-white CSS, and dark mode) -->
-    <script src="/static/js/darkmode.js?v=1644020542" defer></script>+    <script src="/static/js/darkmode.js?v=1644020366" defer></script>