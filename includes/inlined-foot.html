--- conflicted
+++ resolved
@@ -1,13 +1,7 @@
     <!-- Load the rest of the CSS. Note that we do not need any JS hacks here: HTML allows <link> stylesheets in the body: https://html.spec.whatwg.org/multipage/links.html#body-ok https://jakearchibald.com/2016/link-in-body/ -->
-<<<<<<< HEAD
     <link rel="stylesheet" type="text/css" href="/static/css/fonts.css?v=1655421673">
-    <link rel="stylesheet" type="text/css" href="/static/css/default.css?v=1668023118">
+    <link rel="stylesheet" type="text/css" href="/static/css/default.css?v=1668025847">
     <link rel="stylesheet" type="text/css" href="/static/css/links.css?v=1665534427">
-=======
-    <link rel="stylesheet" type="text/css" href="/static/css/fonts.css?v=1655420134">
-    <link rel="stylesheet" type="text/css" href="/static/css/default.css?v=1668024014">
-    <link rel="stylesheet" type="text/css" href="/static/css/links.css?v=1666994440">
->>>>>>> 94ce2755
 
     <!-- JS library for spawning popups -->
     <script src="/static/js/popups.js?v=1661733866" defer></script>
@@ -20,19 +14,11 @@
     <script src="/static/js/extracts-options.js?v=1661356650" defer></script>
 
     <!-- Misc JS: 1. Collapsed sections: insert a toggle to expand them; 2. cover source-code block listings too (for large R sections especially); 3. type setting stuff -->
-<<<<<<< HEAD
 	<script src="/static/js/Hyphenopoly_Loader.js?v=1650821831" defer></script>
     <script src="/static/js/typography.js?v=1667688786" defer></script>
-    <script src="/static/js/rewrite.js?v=1668023126" defer></script>
+    <script src="/static/js/rewrite.js?v=1668025933" defer></script>
     <script src="/static/js/transclude.js?v=1667950291" defer></script>
-    <script src="/static/js/collapse.js?v=1668003836" defer></script>
-=======
-	<script src="/static/js/Hyphenopoly_Loader.js?v=1650818540" defer></script>
-    <script src="/static/js/typography.js?v=1667673751" defer></script>
-    <script src="/static/js/rewrite.js?v=1668025361" defer></script>
-    <script src="/static/js/transclude.js?v=1667977675" defer></script>
-    <script src="/static/js/collapse.js?v=1668023821" defer></script>
->>>>>>> 94ce2755
+    <script src="/static/js/collapse.js?v=1668025847" defer></script>
 
     <!-- Dark Mode theme switcher (lets users toggle between regular black-on-white CSS, and dark mode) -->
     <script src="/static/js/dark-mode.js?v=1663383996" defer></script>
