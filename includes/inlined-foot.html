    <!-- Load the rest of the CSS. Note that we do not need any JS hacks here: HTML allows <link> stylesheets in the body: https://html.spec.whatwg.org/multipage/links.html#body-ok https://jakearchibald.com/2016/link-in-body/ -->
    <link rel="stylesheet" type="text/css" href="/static/css/fonts.css?v=1655421673">
    <link rel="stylesheet" type="text/css" href="/static/css/default.css?v=1670384579">
    <link rel="stylesheet" type="text/css" href="/static/css/links.css?v=1669342165">

    <!-- JS library with utility functions used in rest of code -->
<<<<<<< HEAD
    <script src="/static/js/utility.js?v=1670284052" defer></script>
=======
    <script src="/static/js/utility.js?v=1670447925" defer></script>
    <!-- JS library for Tufte-style 'sidenotes' (footnotes popped into the left & right margins on sufficiently-wide screens); much more convenient than floating footnotes & endnotes -->
    <script src="/static/js/sidenotes.js?v=1669892199" async></script>
>>>>>>> d39654b2
    <!-- JS library for spawning popups -->
    <script src="/static/js/popups.js?v=1670284052" defer></script>
    <script src="/static/js/popins.js?v=1670284052" defer></script>
    <!-- JS library for annotating hyperlinks with introduction/summary from various sources; not lazy-loaded as (almost) all pages have popups -->
    <script src="/static/js/annotations.js?v=1670009168" defer></script>
    <script src="/static/js/content.js?v=1670009168" defer></script>
    <script src="/static/js/extracts.js?v=1670194982" defer></script>
    <script src="/static/js/extracts-annotations.js?v=1670010873" defer></script>
    <script src="/static/js/extracts-content.js?v=1670012059" defer></script>
    <script src="/static/js/extracts-options.js?v=1669597260" defer></script>

<<<<<<< HEAD
    <!-- Misc JS: 1. Collapsed sections: insert a toggle to expand them; 2. cover source-code block listings too (for large R sections especially); 3. type setting stuff -->
	<script src="/static/js/Hyphenopoly_Loader.js?v=1650821831" defer></script>
    <script src="/static/js/typography.js?v=1667688786" defer></script>
    <script src="/static/js/rewrite.js?v=1670384579" defer></script>
    <script src="/static/js/transclude.js?v=1670427927" defer></script>
    <script src="/static/js/collapse.js?v=1670103877" defer></script>
=======
    <!-- Misc JS -->
	<script src="/static/js/Hyphenopoly_Loader.js?v=1650818540" defer></script>
    <script src="/static/js/typography.js?v=1667673751" defer></script>
    <script src="/static/js/rewrite.js?v=1670449939" defer></script>
    <script src="/static/js/transclude.js?v=1670448843" defer></script>
    <script src="/static/js/collapse.js?v=1670098365" defer></script>
>>>>>>> d39654b2

    <!-- Dark Mode theme switcher (lets users toggle between regular black-on-white CSS, and dark mode) -->
    <script src="/static/js/dark-mode.js?v=1663383996" defer></script>

    <!-- Reader Mode theme switcher (lets users toggle distraction-free ‘reader mode’ on and off) -->
    <script src="/static/js/reader-mode.js?v=1663383996" defer></script>
    <!-- JS library for clickable/zoomable images, for images larger than can be displayed in -->
    <!-- the body: /static/js/image-focus.js -->
    <!-- not lazy-loaded due to various bugs -->
    <script src="/static/js/image-focus.js?v=1670009168" defer></script>

    <!-- sort tables: https://mottie.github.io/tablesorter/docs/ ; requires JQuery, which has been prepended to avoid multiple JS page loads & race conditions -->
    <script>
    if (document.querySelector("table")) {
        var js = document.createElement("script");
        js.type = "text/javascript";
        js.src = "/static/js/tablesorter.js?v=1655848739";
        document.body.appendChild(js);
    }
    </script><|MERGE_RESOLUTION|>--- conflicted
+++ resolved
@@ -4,13 +4,9 @@
     <link rel="stylesheet" type="text/css" href="/static/css/links.css?v=1669342165">
 
     <!-- JS library with utility functions used in rest of code -->
-<<<<<<< HEAD
-    <script src="/static/js/utility.js?v=1670284052" defer></script>
-=======
-    <script src="/static/js/utility.js?v=1670447925" defer></script>
+    <script src="/static/js/utility.js?v=1670450694" defer></script>
     <!-- JS library for Tufte-style 'sidenotes' (footnotes popped into the left & right margins on sufficiently-wide screens); much more convenient than floating footnotes & endnotes -->
-    <script src="/static/js/sidenotes.js?v=1669892199" async></script>
->>>>>>> d39654b2
+    <script src="/static/js/sidenotes.js?v=1670009168" async></script>
     <!-- JS library for spawning popups -->
     <script src="/static/js/popups.js?v=1670284052" defer></script>
     <script src="/static/js/popins.js?v=1670284052" defer></script>
@@ -22,21 +18,12 @@
     <script src="/static/js/extracts-content.js?v=1670012059" defer></script>
     <script src="/static/js/extracts-options.js?v=1669597260" defer></script>
 
-<<<<<<< HEAD
-    <!-- Misc JS: 1. Collapsed sections: insert a toggle to expand them; 2. cover source-code block listings too (for large R sections especially); 3. type setting stuff -->
+    <!-- Misc JS -->
 	<script src="/static/js/Hyphenopoly_Loader.js?v=1650821831" defer></script>
     <script src="/static/js/typography.js?v=1667688786" defer></script>
-    <script src="/static/js/rewrite.js?v=1670384579" defer></script>
-    <script src="/static/js/transclude.js?v=1670427927" defer></script>
+    <script src="/static/js/rewrite.js?v=1670450694" defer></script>
+    <script src="/static/js/transclude.js?v=1670450694" defer></script>
     <script src="/static/js/collapse.js?v=1670103877" defer></script>
-=======
-    <!-- Misc JS -->
-	<script src="/static/js/Hyphenopoly_Loader.js?v=1650818540" defer></script>
-    <script src="/static/js/typography.js?v=1667673751" defer></script>
-    <script src="/static/js/rewrite.js?v=1670449939" defer></script>
-    <script src="/static/js/transclude.js?v=1670448843" defer></script>
-    <script src="/static/js/collapse.js?v=1670098365" defer></script>
->>>>>>> d39654b2
 
     <!-- Dark Mode theme switcher (lets users toggle between regular black-on-white CSS, and dark mode) -->
     <script src="/static/js/dark-mode.js?v=1663383996" defer></script>
