    <!-- Load the rest of the CSS. Note that we do not need any JS hacks here: HTML allows <link> stylesheets in the body: https://html.spec.whatwg.org/multipage/links.html#body-ok https://jakearchibald.com/2016/link-in-body/ -->
    <link rel="stylesheet" type="text/css" href="/static/css/fonts.css?v=1613365249" />
<<<<<<< HEAD
    <link rel="stylesheet" type="text/css" href="/static/css/default.css?v=1614593250" />
=======
    <link rel="stylesheet" type="text/css" href="/static/css/default.css?v=1614586903" />
>>>>>>> 3deed9aa
    <link rel="stylesheet" type="text/css" href="/static/css/links.css?v=1613677732" />

	<!-- JS library for spawning popups -->
    <script src="/static/js/popups.js?v=1613947464" defer></script>
<<<<<<< HEAD
    <script src="/static/js/popins.js?v=1614589715" defer></script>
    <!-- JS library for annotating hyperlinks with introduction/summary from various sources; not lazy-loaded as (almost) all pages have popups -->
    <script src="/static/js/extracts.js?v=1614639922" defer></script>
=======
    <script src="/static/js/popins.js?v=1614589408" defer></script>
    <!-- JS library for annotating hyperlinks with introduction/summary from various sources; not lazy-loaded as (almost) all pages have popups -->
    <script src="/static/js/extracts.js?v=1614589329" defer></script>
>>>>>>> 3deed9aa
    <script src="/static/js/extracts-options.js?v=1611861281" defer></script>

    <!-- Stuff we don’t need on /index gets conditionally loaded: -->
    $if(index)$ $else$

    <!-- JS library for clickable/zoomable images, for images larger than can be displayed in -->
    <!-- the body: http://share.obormot.net/misc/gwern/image-focus.js http://share.obormot.net/misc/gwern/image-focus.css -->
    <!-- not lazy-loaded due to various bugs -->
    <script src="/static/js/image-focus.js?v=1611897114" defer></script>

    <!-- sort tables: http://tablesorter.com/docs/ ; requires JQuery, which has been prepended to avoid multiple JS page loads & race conditions -->
	<script>
	if (document.querySelector("table")) {
		var js = document.createElement("script");
		js.type = "text/javascript";
		js.src = "/static/js/tablesorter.js?v=1604173830";
		document.body.appendChild(js);
	}
	</script>

    $endif$

    <!-- Misc JS: 1. Collapsed sections: insert a toggle to expand them; 2. cover source-code block listings too (for large R sections especially); 3. type setting stuff -->
    <script src="/static/js/typography.js?v=1610757690" defer></script>
    <script src="/static/js/rewrite.js?v=1614542134" defer></script>
    <script src="/static/js/collapse.js?v=1611435792" defer></script>

    <!-- Dark Mode theme switcher (lets users toggle between regular black-on-white CSS, and dark mode) -->
    <script src="/static/js/darkmode.js?v=1611247005" defer></script><|MERGE_RESOLUTION|>--- conflicted
+++ resolved
@@ -1,23 +1,13 @@
     <!-- Load the rest of the CSS. Note that we do not need any JS hacks here: HTML allows <link> stylesheets in the body: https://html.spec.whatwg.org/multipage/links.html#body-ok https://jakearchibald.com/2016/link-in-body/ -->
     <link rel="stylesheet" type="text/css" href="/static/css/fonts.css?v=1613365249" />
-<<<<<<< HEAD
-    <link rel="stylesheet" type="text/css" href="/static/css/default.css?v=1614593250" />
-=======
-    <link rel="stylesheet" type="text/css" href="/static/css/default.css?v=1614586903" />
->>>>>>> 3deed9aa
+    <link rel="stylesheet" type="text/css" href="/static/css/default.css?v=1614647945" />
     <link rel="stylesheet" type="text/css" href="/static/css/links.css?v=1613677732" />
 
 	<!-- JS library for spawning popups -->
     <script src="/static/js/popups.js?v=1613947464" defer></script>
-<<<<<<< HEAD
-    <script src="/static/js/popins.js?v=1614589715" defer></script>
+    <script src="/static/js/popins.js?v=1614647945" defer></script>
     <!-- JS library for annotating hyperlinks with introduction/summary from various sources; not lazy-loaded as (almost) all pages have popups -->
     <script src="/static/js/extracts.js?v=1614639922" defer></script>
-=======
-    <script src="/static/js/popins.js?v=1614589408" defer></script>
-    <!-- JS library for annotating hyperlinks with introduction/summary from various sources; not lazy-loaded as (almost) all pages have popups -->
-    <script src="/static/js/extracts.js?v=1614589329" defer></script>
->>>>>>> 3deed9aa
     <script src="/static/js/extracts-options.js?v=1611861281" defer></script>
 
     <!-- Stuff we don’t need on /index gets conditionally loaded: -->
