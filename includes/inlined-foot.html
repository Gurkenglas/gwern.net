    <!-- Load the rest of the CSS. Note that we do not need any JS hacks here: HTML allows <link> stylesheets in the body: https://html.spec.whatwg.org/multipage/links.html#body-ok https://jakearchibald.com/2016/link-in-body/ -->
    <link rel="stylesheet" type="text/css" href="/static/css/fonts.css?v=1651378565" />
    <link rel="stylesheet" type="text/css" href="/static/css/default.css?v=1651490551" />
    <link rel="stylesheet" type="text/css" href="/static/css/links.css?v=1651425871" />

    <!-- JS library for spawning popups -->
<<<<<<< HEAD
    <script src="/static/js/popups.js?v=1651673480" defer></script>
    <script src="/static/js/popins.js?v=1650617058" defer></script>
    <!-- JS library for annotating hyperlinks with introduction/summary from various sources; not lazy-loaded as (almost) all pages have popups -->
    <script src="/static/js/annotations.js?v=1651493460" defer></script>
    <script src="/static/js/extracts.js?v=1651673480" defer></script>
    <script src="/static/js/extracts-annotations.js?v=1651673480" defer></script>
=======
    <script src="/static/js/popups.js?v=1651673504" defer></script>
    <script src="/static/js/popins.js?v=1650617058" defer></script>
    <!-- JS library for annotating hyperlinks with introduction/summary from various sources; not lazy-loaded as (almost) all pages have popups -->
    <script src="/static/js/annotations.js?v=1651493460" defer></script>
    <script src="/static/js/extracts.js?v=1651673504" defer></script>
    <script src="/static/js/extracts-annotations.js?v=1651673504" defer></script>
>>>>>>> 7527ed2b
    <script src="/static/js/extracts-content.js?v=1651020041" defer></script>
    <script src="/static/js/extracts-options.js?v=1651491871" defer></script>

    <!-- Misc JS: 1. Collapsed sections: insert a toggle to expand them; 2. cover source-code block listings too (for large R sections especially); 3. type setting stuff -->
	<script src="/static/js/Hyphenopoly_Loader.js?v=1650818540" defer></script>
    <script src="/static/js/typography.js?v=1651063775" defer></script>
    <script src="/static/js/rewrite.js?v=1651192875" defer></script>
    <script src="/static/js/collapse.js?v=1650695375" defer></script>

    <!-- Dark Mode theme switcher (lets users toggle between regular black-on-white CSS, and dark mode) -->
    <script src="/static/js/darkmode.js?v=1648681293" defer></script>

    <!-- Reader Mode theme switcher (lets users toggle distraction-free ‘reader mode’ on and off) -->
    <script src="/static/js/reader-mode.js?v=1651247201" defer></script><|MERGE_RESOLUTION|>--- conflicted
+++ resolved
@@ -4,21 +4,12 @@
     <link rel="stylesheet" type="text/css" href="/static/css/links.css?v=1651425871" />
 
     <!-- JS library for spawning popups -->
-<<<<<<< HEAD
-    <script src="/static/js/popups.js?v=1651673480" defer></script>
+    <script src="/static/js/popups.js?v=1651677332" defer></script>
     <script src="/static/js/popins.js?v=1650617058" defer></script>
     <!-- JS library for annotating hyperlinks with introduction/summary from various sources; not lazy-loaded as (almost) all pages have popups -->
     <script src="/static/js/annotations.js?v=1651493460" defer></script>
-    <script src="/static/js/extracts.js?v=1651673480" defer></script>
-    <script src="/static/js/extracts-annotations.js?v=1651673480" defer></script>
-=======
-    <script src="/static/js/popups.js?v=1651673504" defer></script>
-    <script src="/static/js/popins.js?v=1650617058" defer></script>
-    <!-- JS library for annotating hyperlinks with introduction/summary from various sources; not lazy-loaded as (almost) all pages have popups -->
-    <script src="/static/js/annotations.js?v=1651493460" defer></script>
-    <script src="/static/js/extracts.js?v=1651673504" defer></script>
-    <script src="/static/js/extracts-annotations.js?v=1651673504" defer></script>
->>>>>>> 7527ed2b
+    <script src="/static/js/extracts.js?v=1651677332" defer></script>
+    <script src="/static/js/extracts-annotations.js?v=1651677332" defer></script>
     <script src="/static/js/extracts-content.js?v=1651020041" defer></script>
     <script src="/static/js/extracts-options.js?v=1651491871" defer></script>
 
