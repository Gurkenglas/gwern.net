    <!-- Load the rest of the CSS. Note that we do not need any JS hacks here: HTML allows <link> stylesheets in the body: https://html.spec.whatwg.org/multipage/links.html#body-ok https://jakearchibald.com/2016/link-in-body/ -->
    <link rel="stylesheet" type="text/css" href="/static/css/fonts.css?v=1655421673">
    <link rel="stylesheet" type="text/css" href="/static/css/default.css?v=1669602251">
    <link rel="stylesheet" type="text/css" href="/static/css/links.css?v=1669342165">

    <!-- JS library with utility functions used in rest of code -->
    <script src="/static/js/utility.js?v=1669597260" defer></script>
    <!-- JS library for spawning popups -->
<<<<<<< HEAD
    <script src="/static/js/popups.js?v=1669597260" defer></script>
    <script src="/static/js/popins.js?v=1669597260" defer></script>
    <!-- JS library for annotating hyperlinks with introduction/summary from various sources; not lazy-loaded as (almost) all pages have popups -->
    <script src="/static/js/annotations.js?v=1669431129" defer></script>
    <script src="/static/js/content.js?v=1669597260" defer></script>
    <script src="/static/js/extracts.js?v=1669597260" defer></script>
    <script src="/static/js/extracts-annotations.js?v=1669597260" defer></script>
    <script src="/static/js/extracts-content.js?v=1669597260" defer></script>
    <script src="/static/js/extracts-options.js?v=1669597260" defer></script>

    <!-- Misc JS: 1. Collapsed sections: insert a toggle to expand them; 2. cover source-code block listings too (for large R sections especially); 3. type setting stuff -->
	<script src="/static/js/Hyphenopoly_Loader.js?v=1650821831" defer></script>
    <script src="/static/js/typography.js?v=1667688786" defer></script>
    <script src="/static/js/rewrite.js?v=1669597260" defer></script>
    <script src="/static/js/transclude.js?v=1669597260" defer></script>
    <script src="/static/js/collapse.js?v=1669597260" defer></script>
=======
    <script src="/static/js/popups.js?v=1669604434" defer></script>
    <script src="/static/js/popins.js?v=1669583215" defer></script>
    <!-- JS library for annotating hyperlinks with introduction/summary from various sources; not lazy-loaded as (almost) all pages have popups -->
    <script src="/static/js/annotations.js?v=1669591746" defer></script>
    <script src="/static/js/content.js?v=1669597667" defer></script>
    <script src="/static/js/extracts.js?v=1669604444" defer></script>
    <script src="/static/js/extracts-annotations.js?v=1669579464" defer></script>
    <script src="/static/js/extracts-content.js?v=1669599133" defer></script>
    <script src="/static/js/extracts-options.js?v=1669582509" defer></script>

    <!-- Misc JS: 1. Collapsed sections: insert a toggle to expand them; 2. cover source-code block listings too (for large R sections especially); 3. type setting stuff -->
	<script src="/static/js/Hyphenopoly_Loader.js?v=1650818540" defer></script>
    <script src="/static/js/typography.js?v=1667673751" defer></script>
    <script src="/static/js/rewrite.js?v=1669604541" defer></script>
    <script src="/static/js/transclude.js?v=1669598442" defer></script>
    <script src="/static/js/collapse.js?v=1669582943" defer></script>
>>>>>>> 26d789dd

    <!-- Dark Mode theme switcher (lets users toggle between regular black-on-white CSS, and dark mode) -->
    <script src="/static/js/dark-mode.js?v=1663383996" defer></script>

    <!-- Reader Mode theme switcher (lets users toggle distraction-free ‘reader mode’ on and off) -->
    <script src="/static/js/reader-mode.js?v=1663383996" defer></script>
    <!-- JS library for clickable/zoomable images, for images larger than can be displayed in -->
    <!-- the body: /static/js/image-focus.js -->
    <!-- not lazy-loaded due to various bugs -->
    <script src="/static/js/image-focus.js?v=1667688786" defer></script>

    <!-- sort tables: https://mottie.github.io/tablesorter/docs/ ; requires JQuery, which has been prepended to avoid multiple JS page loads & race conditions -->
    <script>
    if (document.querySelector("table")) {
        var js = document.createElement("script");
        js.type = "text/javascript";
        js.src = "/static/js/tablesorter.js?v=1655848739";
        document.body.appendChild(js);
    }
    </script><|MERGE_RESOLUTION|>--- conflicted
+++ resolved
@@ -6,41 +6,22 @@
     <!-- JS library with utility functions used in rest of code -->
     <script src="/static/js/utility.js?v=1669597260" defer></script>
     <!-- JS library for spawning popups -->
-<<<<<<< HEAD
-    <script src="/static/js/popups.js?v=1669597260" defer></script>
+    <script src="/static/js/popups.js?v=1669605590" defer></script>
     <script src="/static/js/popins.js?v=1669597260" defer></script>
     <!-- JS library for annotating hyperlinks with introduction/summary from various sources; not lazy-loaded as (almost) all pages have popups -->
     <script src="/static/js/annotations.js?v=1669431129" defer></script>
-    <script src="/static/js/content.js?v=1669597260" defer></script>
+    <script src="/static/js/content.js?v=1669605590" defer></script>
     <script src="/static/js/extracts.js?v=1669597260" defer></script>
     <script src="/static/js/extracts-annotations.js?v=1669597260" defer></script>
-    <script src="/static/js/extracts-content.js?v=1669597260" defer></script>
+    <script src="/static/js/extracts-content.js?v=1669605590" defer></script>
     <script src="/static/js/extracts-options.js?v=1669597260" defer></script>
 
     <!-- Misc JS: 1. Collapsed sections: insert a toggle to expand them; 2. cover source-code block listings too (for large R sections especially); 3. type setting stuff -->
 	<script src="/static/js/Hyphenopoly_Loader.js?v=1650821831" defer></script>
     <script src="/static/js/typography.js?v=1667688786" defer></script>
-    <script src="/static/js/rewrite.js?v=1669597260" defer></script>
-    <script src="/static/js/transclude.js?v=1669597260" defer></script>
+    <script src="/static/js/rewrite.js?v=1669605590" defer></script>
+    <script src="/static/js/transclude.js?v=1669605590" defer></script>
     <script src="/static/js/collapse.js?v=1669597260" defer></script>
-=======
-    <script src="/static/js/popups.js?v=1669604434" defer></script>
-    <script src="/static/js/popins.js?v=1669583215" defer></script>
-    <!-- JS library for annotating hyperlinks with introduction/summary from various sources; not lazy-loaded as (almost) all pages have popups -->
-    <script src="/static/js/annotations.js?v=1669591746" defer></script>
-    <script src="/static/js/content.js?v=1669597667" defer></script>
-    <script src="/static/js/extracts.js?v=1669604444" defer></script>
-    <script src="/static/js/extracts-annotations.js?v=1669579464" defer></script>
-    <script src="/static/js/extracts-content.js?v=1669599133" defer></script>
-    <script src="/static/js/extracts-options.js?v=1669582509" defer></script>
-
-    <!-- Misc JS: 1. Collapsed sections: insert a toggle to expand them; 2. cover source-code block listings too (for large R sections especially); 3. type setting stuff -->
-	<script src="/static/js/Hyphenopoly_Loader.js?v=1650818540" defer></script>
-    <script src="/static/js/typography.js?v=1667673751" defer></script>
-    <script src="/static/js/rewrite.js?v=1669604541" defer></script>
-    <script src="/static/js/transclude.js?v=1669598442" defer></script>
-    <script src="/static/js/collapse.js?v=1669582943" defer></script>
->>>>>>> 26d789dd
 
     <!-- Dark Mode theme switcher (lets users toggle between regular black-on-white CSS, and dark mode) -->
     <script src="/static/js/dark-mode.js?v=1663383996" defer></script>
