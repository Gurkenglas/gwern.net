--- conflicted
+++ resolved
@@ -14,17 +14,10 @@
     <script src="/static/js/extracts-options.js?v=1651496102" defer></script>
 
     <!-- Misc JS: 1. Collapsed sections: insert a toggle to expand them; 2. cover source-code block listings too (for large R sections especially); 3. type setting stuff -->
-<<<<<<< HEAD
 	<script src="/static/js/Hyphenopoly_Loader.js?v=1650821831" defer></script>
     <script src="/static/js/typography.js?v=1651064197" defer></script>
-    <script src="/static/js/rewrite.js?v=1655651084" defer></script>
+    <script src="/static/js/rewrite.js?v=1655652440" defer></script>
     <script src="/static/js/collapse.js?v=1651964166" defer></script>
-=======
-	<script src="/static/js/Hyphenopoly_Loader.js?v=1650818540" defer></script>
-    <script src="/static/js/typography.js?v=1651063775" defer></script>
-    <script src="/static/js/rewrite.js?v=1655652324" defer></script>
-    <script src="/static/js/collapse.js?v=1651955577" defer></script>
->>>>>>> 9bb0c378
 
     <!-- Dark Mode theme switcher (lets users toggle between regular black-on-white CSS, and dark mode) -->
     <script src="/static/js/darkmode.js?v=1648681559" defer></script>
