    <!-- Load the rest of the CSS. Note that we do not need any JS hacks here: HTML allows <link> stylesheets in the body: https://html.spec.whatwg.org/multipage/links.html#body-ok https://jakearchibald.com/2016/link-in-body/ -->
<<<<<<< HEAD
    <link rel="stylesheet" type="text/css" href="/static/css/fonts.css?v=1655420134">
    <link rel="stylesheet" type="text/css" href="/static/css/default.css?v=1670004963">
    <link rel="stylesheet" type="text/css" href="/static/css/links.css?v=1669341981">
=======
    <link rel="stylesheet" type="text/css" href="/static/css/fonts.css?v=1655421673">
    <link rel="stylesheet" type="text/css" href="/static/css/default.css?v=1669775205">
    <link rel="stylesheet" type="text/css" href="/static/css/links.css?v=1669342165">
>>>>>>> 0fc899dd

    <!-- JS library with utility functions used in rest of code -->
    <script src="/static/js/utility.js?v=1669597260" defer></script>
    <!-- JS library for spawning popups -->
<<<<<<< HEAD
    <script src="/static/js/popups.js?v=1669892168" defer></script>
    <script src="/static/js/popins.js?v=1669892174" defer></script>
    <!-- JS library for annotating hyperlinks with introduction/summary from various sources; not lazy-loaded as (almost) all pages have popups -->
    <script src="/static/js/annotations.js?v=1669971096" defer></script>
    <script src="/static/js/content.js?v=1670008083" defer></script>
    <script src="/static/js/extracts.js?v=1669930292" defer></script>
    <script src="/static/js/extracts-annotations.js?v=1670008062" defer></script>
    <script src="/static/js/extracts-content.js?v=1670008032" defer></script>
    <script src="/static/js/extracts-options.js?v=1669582509" defer></script>

    <!-- Misc JS: 1. Collapsed sections: insert a toggle to expand them; 2. cover source-code block listings too (for large R sections especially); 3. type setting stuff -->
	<script src="/static/js/Hyphenopoly_Loader.js?v=1650818540" defer></script>
    <script src="/static/js/typography.js?v=1667673751" defer></script>
    <script src="/static/js/rewrite.js?v=1670008670" defer></script>
    <script src="/static/js/transclude.js?v=1670007927" defer></script>
    <script src="/static/js/collapse.js?v=1669931221" defer></script>
=======
    <script src="/static/js/popups.js?v=1669605590" defer></script>
    <script src="/static/js/popins.js?v=1669597260" defer></script>
    <!-- JS library for annotating hyperlinks with introduction/summary from various sources; not lazy-loaded as (almost) all pages have popups -->
    <script src="/static/js/annotations.js?v=1669431129" defer></script>
    <script src="/static/js/content.js?v=1669771575" defer></script>
    <script src="/static/js/extracts.js?v=1669597260" defer></script>
    <script src="/static/js/extracts-annotations.js?v=1669597260" defer></script>
    <script src="/static/js/extracts-content.js?v=1669766467" defer></script>
    <script src="/static/js/extracts-options.js?v=1669597260" defer></script>

    <!-- Misc JS: 1. Collapsed sections: insert a toggle to expand them; 2. cover source-code block listings too (for large R sections especially); 3. type setting stuff -->
	<script src="/static/js/Hyphenopoly_Loader.js?v=1650821831" defer></script>
    <script src="/static/js/typography.js?v=1667688786" defer></script>
    <script src="/static/js/rewrite.js?v=1669766467" defer></script>
    <script src="/static/js/transclude.js?v=1669747128" defer></script>
    <script src="/static/js/collapse.js?v=1669597260" defer></script>
>>>>>>> 0fc899dd

    <!-- Dark Mode theme switcher (lets users toggle between regular black-on-white CSS, and dark mode) -->
    <script src="/static/js/dark-mode.js?v=1663383996" defer></script>

    <!-- Reader Mode theme switcher (lets users toggle distraction-free ‘reader mode’ on and off) -->
    <script src="/static/js/reader-mode.js?v=1663383996" defer></script>
    <!-- JS library for clickable/zoomable images, for images larger than can be displayed in -->
    <!-- the body: /static/js/image-focus.js -->
    <!-- not lazy-loaded due to various bugs -->
<<<<<<< HEAD
    <script src="/static/js/image-focus.js?v=1669891555" defer></script>
=======
    <script src="/static/js/image-focus.js?v=1667688786" defer></script>
>>>>>>> 0fc899dd

    <!-- sort tables: https://mottie.github.io/tablesorter/docs/ ; requires JQuery, which has been prepended to avoid multiple JS page loads & race conditions -->
    <script>
    if (document.querySelector("table")) {
        var js = document.createElement("script");
        js.type = "text/javascript";
        js.src = "/static/js/tablesorter.js?v=1655848739";
        document.body.appendChild(js);
    }
    </script><|MERGE_RESOLUTION|>--- conflicted
+++ resolved
@@ -1,18 +1,11 @@
     <!-- Load the rest of the CSS. Note that we do not need any JS hacks here: HTML allows <link> stylesheets in the body: https://html.spec.whatwg.org/multipage/links.html#body-ok https://jakearchibald.com/2016/link-in-body/ -->
-<<<<<<< HEAD
     <link rel="stylesheet" type="text/css" href="/static/css/fonts.css?v=1655420134">
-    <link rel="stylesheet" type="text/css" href="/static/css/default.css?v=1670004963">
+    <link rel="stylesheet" type="text/css" href="/static/css/default.css?v=1670008851">
     <link rel="stylesheet" type="text/css" href="/static/css/links.css?v=1669341981">
-=======
-    <link rel="stylesheet" type="text/css" href="/static/css/fonts.css?v=1655421673">
-    <link rel="stylesheet" type="text/css" href="/static/css/default.css?v=1669775205">
-    <link rel="stylesheet" type="text/css" href="/static/css/links.css?v=1669342165">
->>>>>>> 0fc899dd
 
     <!-- JS library with utility functions used in rest of code -->
-    <script src="/static/js/utility.js?v=1669597260" defer></script>
+    <script src="/static/js/utility.js?v=1669583396" defer></script>
     <!-- JS library for spawning popups -->
-<<<<<<< HEAD
     <script src="/static/js/popups.js?v=1669892168" defer></script>
     <script src="/static/js/popins.js?v=1669892174" defer></script>
     <!-- JS library for annotating hyperlinks with introduction/summary from various sources; not lazy-loaded as (almost) all pages have popups -->
@@ -29,45 +22,23 @@
     <script src="/static/js/rewrite.js?v=1670008670" defer></script>
     <script src="/static/js/transclude.js?v=1670007927" defer></script>
     <script src="/static/js/collapse.js?v=1669931221" defer></script>
-=======
-    <script src="/static/js/popups.js?v=1669605590" defer></script>
-    <script src="/static/js/popins.js?v=1669597260" defer></script>
-    <!-- JS library for annotating hyperlinks with introduction/summary from various sources; not lazy-loaded as (almost) all pages have popups -->
-    <script src="/static/js/annotations.js?v=1669431129" defer></script>
-    <script src="/static/js/content.js?v=1669771575" defer></script>
-    <script src="/static/js/extracts.js?v=1669597260" defer></script>
-    <script src="/static/js/extracts-annotations.js?v=1669597260" defer></script>
-    <script src="/static/js/extracts-content.js?v=1669766467" defer></script>
-    <script src="/static/js/extracts-options.js?v=1669597260" defer></script>
-
-    <!-- Misc JS: 1. Collapsed sections: insert a toggle to expand them; 2. cover source-code block listings too (for large R sections especially); 3. type setting stuff -->
-	<script src="/static/js/Hyphenopoly_Loader.js?v=1650821831" defer></script>
-    <script src="/static/js/typography.js?v=1667688786" defer></script>
-    <script src="/static/js/rewrite.js?v=1669766467" defer></script>
-    <script src="/static/js/transclude.js?v=1669747128" defer></script>
-    <script src="/static/js/collapse.js?v=1669597260" defer></script>
->>>>>>> 0fc899dd
 
     <!-- Dark Mode theme switcher (lets users toggle between regular black-on-white CSS, and dark mode) -->
-    <script src="/static/js/dark-mode.js?v=1663383996" defer></script>
+    <script src="/static/js/dark-mode.js?v=1667249190" defer></script>
 
     <!-- Reader Mode theme switcher (lets users toggle distraction-free ‘reader mode’ on and off) -->
-    <script src="/static/js/reader-mode.js?v=1663383996" defer></script>
+    <script src="/static/js/reader-mode.js?v=1663374036" defer></script>
     <!-- JS library for clickable/zoomable images, for images larger than can be displayed in -->
     <!-- the body: /static/js/image-focus.js -->
     <!-- not lazy-loaded due to various bugs -->
-<<<<<<< HEAD
     <script src="/static/js/image-focus.js?v=1669891555" defer></script>
-=======
-    <script src="/static/js/image-focus.js?v=1667688786" defer></script>
->>>>>>> 0fc899dd
 
     <!-- sort tables: https://mottie.github.io/tablesorter/docs/ ; requires JQuery, which has been prepended to avoid multiple JS page loads & race conditions -->
     <script>
     if (document.querySelector("table")) {
         var js = document.createElement("script");
         js.type = "text/javascript";
-        js.src = "/static/js/tablesorter.js?v=1655848739";
+        js.src = "/static/js/tablesorter.js?v=1656018097";
         document.body.appendChild(js);
     }
     </script>