    <!-- Load the rest of the CSS. Note that we do not need any JS hacks here: HTML allows <link> stylesheets in the body: https://html.spec.whatwg.org/multipage/links.html#body-ok https://jakearchibald.com/2016/link-in-body/ -->
<<<<<<< HEAD
    <link rel="stylesheet" type="text/css" href="/static/css/fonts.css?v=1644785145" />
    <link rel="stylesheet" type="text/css" href="/static/css/default.css?v=1644970228" />
    <link rel="stylesheet" type="text/css" href="/static/css/links.css?v=1644943723" />
=======
    <link rel="stylesheet" type="text/css" href="/static/css/fonts.css?v=1644846870" />
    <link rel="stylesheet" type="text/css" href="/static/css/default.css?v=1644944188" />
    <link rel="stylesheet" type="text/css" href="/static/css/links.css?v=1645108631" />
>>>>>>> 7d66af0b

    <!-- JS library for spawning popups -->
    <script src="/static/js/popups.js?v=1644422777" defer></script>
    <script src="/static/js/popins.js?v=1644020542" defer></script>
    <!-- JS library for annotating hyperlinks with introduction/summary from various sources; not lazy-loaded as (almost) all pages have popups -->
    <script src="/static/js/annotations.js?v=1645034570" defer></script>
    <script src="/static/js/extracts.js?v=1644692476" defer></script>
    <script src="/static/js/extracts-annotations.js?v=1644700435" defer></script>
    <script src="/static/js/extracts-content.js?v=1644333490" defer></script>
    <script src="/static/js/extracts-options.js?v=1643685321" defer></script>

    $if(index)$ <!-- Stuff we don’t need on /index gets conditionally loaded: --> $else$

    <!-- JS library for clickable/zoomable images, for images larger than can be displayed in -->
    <!-- the body: /static/js/image-focus.js -->
    <!-- not lazy-loaded due to various bugs -->
    <script src="/static/js/image-focus.js?v=1644020542" defer></script>

    <!-- sort tables: https://mottie.github.io/tablesorter/docs/ ; requires JQuery, which has been prepended to avoid multiple JS page loads & race conditions -->
    <script>
    if (document.querySelector("table")) {
        var js = document.createElement("script");
        js.type = "text/javascript";
        js.src = "/static/js/tablesorter.js?v=1609212245";
        document.body.appendChild(js);
    }
    </script>

    $endif$

    <!-- Misc JS: 1. Collapsed sections: insert a toggle to expand them; 2. cover source-code block listings too (for large R sections especially); 3. type setting stuff -->
<<<<<<< HEAD
    <script src="/static/js/typography.js?v=1610806737" defer></script>
    <script src="/static/js/rewrite.js?v=1644681339" defer></script>
    <script src="/static/js/collapse.js?v=1644020542" defer></script>
=======
    <script src="/static/js/typography.js?v=1645115729" defer></script>
    <script src="/static/js/rewrite.js?v=1645115629" defer></script>
    <script src="/static/js/collapse.js?v=1644018925" defer></script>
>>>>>>> 7d66af0b

    <!-- Dark Mode theme switcher (lets users toggle between regular black-on-white CSS, and dark mode) -->
    <script src="/static/js/darkmode.js?v=1644020542" defer></script><|MERGE_RESOLUTION|>--- conflicted
+++ resolved
@@ -1,13 +1,7 @@
     <!-- Load the rest of the CSS. Note that we do not need any JS hacks here: HTML allows <link> stylesheets in the body: https://html.spec.whatwg.org/multipage/links.html#body-ok https://jakearchibald.com/2016/link-in-body/ -->
-<<<<<<< HEAD
     <link rel="stylesheet" type="text/css" href="/static/css/fonts.css?v=1644785145" />
     <link rel="stylesheet" type="text/css" href="/static/css/default.css?v=1644970228" />
     <link rel="stylesheet" type="text/css" href="/static/css/links.css?v=1644943723" />
-=======
-    <link rel="stylesheet" type="text/css" href="/static/css/fonts.css?v=1644846870" />
-    <link rel="stylesheet" type="text/css" href="/static/css/default.css?v=1644944188" />
-    <link rel="stylesheet" type="text/css" href="/static/css/links.css?v=1645108631" />
->>>>>>> 7d66af0b
 
     <!-- JS library for spawning popups -->
     <script src="/static/js/popups.js?v=1644422777" defer></script>
@@ -39,15 +33,9 @@
     $endif$
 
     <!-- Misc JS: 1. Collapsed sections: insert a toggle to expand them; 2. cover source-code block listings too (for large R sections especially); 3. type setting stuff -->
-<<<<<<< HEAD
-    <script src="/static/js/typography.js?v=1610806737" defer></script>
+    <script src="/static/js/typography.js?v=1645119147" defer></script>
     <script src="/static/js/rewrite.js?v=1644681339" defer></script>
     <script src="/static/js/collapse.js?v=1644020542" defer></script>
-=======
-    <script src="/static/js/typography.js?v=1645115729" defer></script>
-    <script src="/static/js/rewrite.js?v=1645115629" defer></script>
-    <script src="/static/js/collapse.js?v=1644018925" defer></script>
->>>>>>> 7d66af0b
 
     <!-- Dark Mode theme switcher (lets users toggle between regular black-on-white CSS, and dark mode) -->
     <script src="/static/js/darkmode.js?v=1644020542" defer></script>