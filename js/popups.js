--- conflicted
+++ resolved
@@ -249,7 +249,6 @@
 		popup.innerHTML = `<div class="popframe-scroll-view"><div class="popframe-content-view"></div></div>`;
 		popup.scrollView = popup.querySelector(".popframe-scroll-view");
 		popup.contentView = popup.querySelector(".popframe-content-view");
-<<<<<<< HEAD
 
 		popup.contentView.attachShadow({ mode: "open" });
 		popup.documentElement = popup.contentView.shadowRoot;
@@ -259,9 +258,6 @@
 
 		popup.body.popup = popup.contentView.popup = popup.scrollView.popup = popup;
 
-=======
-		popup.contentView.popup = popup.scrollView.popup = popup;
->>>>>>> fa337221
 		popup.titleBarContents = [ ];
 
 		//  Give the popup a reference to the target.
